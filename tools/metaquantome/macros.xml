--- conflicted
+++ resolved
@@ -3,12 +3,7 @@
     <token name="@GVERSION@">0.99.4a00</token>
     <xml name="requirements">
         <requirements>
-<<<<<<< HEAD
-            <requirement type="package" version="@VERSION@">metaquantome</requirement>
-            <requirement type="package" version="3.5.1">r-base</requirement>
-=======
-        <requirement type="package" version="@VERSION@">metaquantome</requirement>
->>>>>>> 71e2437a
+          <requirement type="package" version="@VERSION@">metaquantome</requirement>
             <yield/>
         </requirements>
     </xml>
