<tool id="msstats" name="MSstats" version="@VERSION@.0" python_template_version="3.5">
    <description>statistical relative protein significance analysis in DDA, SRM and DIA Mass Spectrometry</description>
    <macros>
        <token name="@VERSION@">3.20.1</token>
        <xml name="useUniquePeptide">
            <param name="useUniquePeptide" type="boolean" truevalue="TRUE" falsevalue="FALSE" checked="true" label="remove peptides that are assigned for more than one proteins" help="We assume to use unique peptide for each protein"/>
        </xml>
        <xml name="summaryforMultipleRows">
            <param name="summaryforMultipleRows" type="select" label="Summary for MultipleRows" help="summaryforMultipleRows - when there are multiple measurements for certain feature and certain run, use highest or sum of all">
                <option value="max" selected="true">max</option>
                <option value="sum">sum</option>
            </param>
        </xml>
        <xml name="fewMeasurements">
            <param name="fewMeasurements" type="select" label="Remove the features that have 1 or 2 measurements across runs" help="(fewMeasurements)">
                <option value="remove" selected="true">remove</option>
                <option value="keep">keep</option>
            </param>
        </xml>
        <xml name="removeProtein_with1Peptide">
            <param name="removeProtein_with1Peptide" type="boolean" truevalue="TRUE" falsevalue="FALSE" checked="false" label="Remove the proteins which have only 1 peptide and charge"/>
        </xml>
        
    </macros>
    <requirements>
        <requirement type="package" version="@VERSION@">bioconductor-msstats</requirement>
    </requirements>
    <command detect_errors="exit_code"><![CDATA[
        cat '$msstats_script' > '$r_script' &&
        cat '$msstats_script' &&
        Rscript '$msstats_script'
        && cat msstats*.log > $log
    ]]></command>
    <configfiles>
        <configfile name="msstats_script"><![CDATA[
library('MSstats', warn.conflicts = F, quietly = T, verbose = F)

#if $input.input_src == 'MSstats'

  #if $input.msstats_input.is_of_type('csv')
raw <- read.csv("$input.msstats_input")
  #else
raw <- read.table("$input.msstats_input", sep="\t", header=TRUE)
  #end if

#elif $input.input_src == 'MaxQuant'
\# Read in MaxQuant files
mq_evidence <- read.table("$input.evidence", sep="\t", header=TRUE)

mq_proteinGroups <- read.table("$input.proteinGroups", sep="\t", header=TRUE)

\# Read in annotation including condition and biological replicates per run.
\# Users should make this annotation file. It is not the output from MaxQuant.
  #if $input.annotation.is_of_type('csv')
annot <- read.csv("$input.annotation", header=TRUE)
  #else
annot <- read.table("$input.annotation", sep="\t", header=TRUE)
  #end if

raw <- MaxQtoMSstatsFormat(evidence=mq_evidence, 
                           proteinGroups=mq_proteinGroups,
                           annotation=annot, 
                           proteinID="$input.proteinID",
                           useUniquePeptide=$input.input_options.useUniquePeptide, 
                           summaryforMultipleRows=$input.input_options.summaryforMultipleRows, 
                           fewMeasurements="$input.input_options.fewMeasurements", 
                           removeMpeptides=$input.input_options.removeMpeptides,
                           removeOxidationMpeptides=$input.input_options.removeOxidationMpeptides,
                           removeProtein_with1Peptide=$input.input_options.removeProtein_with1Peptide)

#elif $input.input_src == 'OpenMS'

  #if $input.evidence.is_of_type('csv')
input <- read.csv("$input.evidence", header=TRUE)
  #else
input <- read.table("$input.evidence", sep="\t", header=TRUE)
  #end if
  #if $input.annotation.is_of_type('csv')
annot <- read.csv("$input.annotation", header=TRUE)
  #else
annot <- read.table("$input.annotation", sep="\t", header=TRUE)
  #end if

raw <- OpenMStoMSstatsFormat(input,
                             annotation=annot,
                             useUniquePeptide=$input.input_options.useUniquePeptide, 
                             summaryforMultipleRows=$input.input_options.summaryforMultipleRows, 
                             fewMeasurements="$input.input_options.fewMeasurements", 
                             removeProtein_with1Peptide=$input.input_options.removeProtein_with1Peptide)

#elif $input.input_src == 'OpenSWATH'

  #if $input.evidence.is_of_type('csv')
input <- read.csv("$input.evidence", header=TRUE)
  #else
input <- read.table("$input.evidence", sep="\t", header=TRUE)
  #end if
  #if $input.annotation.is_of_type('csv')
annot <- read.csv("$input.annotation", header=TRUE)
  #else
annot <- read.table("$input.annotation", sep="\t", header=TRUE)
  #end if

raw <- OpenSWATHtoMSstatsFormat(input,
                                annotation=annot,
                                filter_with_mscore=$input.input_options.filter_with_mscore,
                                mscore_cutoff=$input.input_options.mscore_cutoff,
                                useUniquePeptide=$input.input_options.useUniquePeptide,
                                fewMeasurements="$input.input_options.fewMeasurements",
                                removeProtein_with1Feature=$input.input_options.removeProtein_with1Feature,
                                summaryforMultipleRows=$input.input_options.summaryforMultipleRows)

#elif $input.input_src == 'vignette'
raw <- $input.vignette_data
#end if

processed_data <- dataProcess(raw,
                          logTrans=$dp_options.logTrans,
                          normalization="$dp_options.norm.normalization",
                          #if $dp_options.norm.normalization == 'globalStandards'
                          nameStandards=c($dp_options.norm.nameStandards),
                          #end if
                          ## address=$dp_options.address,
                          fillIncompleteRows=$dp_options.fillIncompleteRows,
                          featureSubset="$dp_options.features.featureSubset",
                          #if $dp_options.features.featureSubset == 'topN'
                          n_top_feature=$dp_options.features.n_top_feature,
                          #end if
                          #if $dp_options.features.featureSubset == 'highQuality'
                          remove_uninformative_feature_outlier=$dp_options.features.remove_uninformative_feature_outlier,
                          #end if
                          summaryMethod="$dp_options.summarize.summaryMethod",
                          #if $dp_options.summarize.summaryMethod == 'TMP'
                          MBimpute=$dp_options.summarize.MBimpute,
                          remove50missing=$dp_options.summarize.remove50missing,
                          #end if
                          #if $dp_options.summarize.summaryMethod == 'linear'
                          equalFeatureVar=$dp_options.summarize.equalFeatureVar,
                          #end if
                          #if $dp_options.censoredInt == 'NULL'
                          censoredInt=NULL,
                          #else
                          censoredInt="$dp_options.censoredInt",
                          #end if
                          cutoffCensored="$dp_options.cutoffCensored",
                          maxQuantileforCensored=$dp_options.maxQuantileforCensored,
                          clusters=NULL)
  
#if 'processed_data' in $selected_outputs
write.table(processed_data\$ProcessedData, "ProcessedData.tsv", sep = "\t", quote = F, row.names = F, dec = ".")
#end if
#if 'runlevel_data' in $selected_outputs
write.table(processed_data\$RunlevelData, "RunlevelData.tsv", sep = "\t", quote = F, row.names = F, dec = ".")
#end if

#if 'qcplot' in $selected_outputs
dataProcessPlots(data = processed_data, type="QCplot", ylimUp=35,
                 width=5, height=5, address="MSStats_only_")
#end if

#if 'profile_plot' in $selected_outputs
dataProcessPlots(data = processed_data, type="ProfilePlot",  ylimUp=35, featureName="NA", width=5, height=5, address="MSStats_only_")
#end if

#if 'condition_plot' in $selected_outputs
dataProcessPlots(data = processed_data, type="ConditionPlot", width=5, height=5, address="MSStats_only_")
#end if

## Quantifiaction
#if 'quant_sample_matrix' in $selected_outputs
sampleQuantMatrix <- quantification(processed_data,  type="Sample")
write.table(sampleQuantMatrix, "SampleQuantificationMatrix.tsv", sep = "\t", quote = F, row.names = F, dec = ".")
#end if

#if 'quant_sample_long' in $selected_outputs
sampleQuantLong <- quantification(processed_data,  type="Sample", format="long")
write.table(sampleQuantLong, "SampleQuantificationLong.tsv", sep = "\t", quote = F, row.names = F, dec = ".")
#end if

#if 'quant_group_matrix' in $selected_outputs
groupQuantMatrix <- quantification(processed_data,  type="Group")
write.table(groupQuantMatrix, "GroupQuantificationMatrix.tsv", sep = "\t", quote = F, row.names = F, dec = ".")
#end if

#if 'quant_group_long' in $selected_outputs
groupQuantLong <- quantification(processed_data,  type="Group", format="long")
write.table(groupQuantLong, "GroupQuantificationLong.tsv", sep = "\t", quote = F, row.names = F, dec = ".")
#end if

## Group Comparison
#if $group.group_comparison == 'yes'
\# Group Comparison
  #if $group.comparison_matrix.is_of_type('csv')
comp_matrix <- read.csv("$group.comparison_matrix", header=TRUE)
  #else
comp_matrix <- read.table("$group.comparison_matrix", sep="\t", header=TRUE)
  #end if

## first columns contains comparison names, use as row name
comparison <- comp_matrix[,-1]
row.names(comparison) <- as.character(comp_matrix[,1])
## order of conditions has to be the same as they appear in the levels function
comparison <- as.matrix(comparison[levels(processed_data\$ProcessedData\$GROUP_ORIGINAL)])

## perform group comparison
comparisons <- groupComparison(contrast.matrix = comparison, data = processed_data)
<<<<<<< HEAD
=======
print(comparisons\$fittedmodel)
  #if 'fittedmodel' in $group.select_outputs
capture.output(print(comparisons\$fittedmodel), file="ComparisonFittedModel.txt")
##  write(comparisons\$fittedmodel, "ComparisonFittedModel.txt")
  #end if
>>>>>>> fbb04bca

  #if 'comparison_result' in $group.select_outputs
write.table(comparisons\$ComparisonResult, "ComparisonResult.tsv", sep = "\t", quote = F, row.names = F, dec = ".")
  #end if

  #if 'model_qc' in $group.select_outputs
write.table(comparisons\$ModelQC, "ModelQC.tsv", sep = "\t", quote = F, row.names = F, dec = ".")
  #end if

## TODO: transform fittedmodel to table 
##class(DDA2009.comparisons$fittedmodel) # list, probably good to output this somehow

## Visualizations:

  #if 'qqplot' in $group.select_outputs
\# normal quantile-quantile plots
modelBasedQCPlots(data=comparisons, type="QQPlots",
                  width=5, height=5, address="MSStats_group_")
  #end if

  #if 'residualplot' in $group.select_outputs
\# residual plots
modelBasedQCPlots(data=comparisons, type="ResidualPlots",
                  width=5, height=5, address="MSStats_group_")
  #end if

  #if 'volcanoplot' in $group.select_outputs
\# volcano plot
groupComparisonPlots(data = comparisons\$ComparisonResult, type = 'VolcanoPlot',
                     width=5, height=5, address="MSStats_group_")
  #end if

  #if 'heatmap' in $group.select_outputs
\# heatmap - works only for more than 1 comparison
if (nrow(comparison)>1)
	{
	groupComparisonPlots(data = comparisons\$ComparisonResult, type = 'Heatmap', address="MSStats_group_")
	}
  #end if

  #if 'comparisonplot' in $group.select_outputs
\#comparison
groupComparisonPlots(data=comparisons\$ComparisonResult, type="ComparisonPlot",
                     width=5, height=5, address="MSStats_group_")
  #end if

#end if
        ]]></configfile>
    </configfiles>
    <inputs>
        <conditional name="input">
            <param name="input_src" type="select" label="input source">
                <option value="MSstats">MStats 10 column format</option>
                <option value="MaxQuant">MaxQuant</option>
                <option value="OpenMS">OpenMS</option>
                <option value="OpenSWATH">OpenSWATH</option>
                <option value="vignette">MSstats Vignette</option>
            </param>
            <when value="MSstats">
                <param name="msstats_input" type="data" format="tabular,csv" label="MSstats 10-column input"/>
            </when>
            <when value="MaxQuant">
                <param name="evidence" type="data" format="tabular,csv" label="evidence.txt - feature-level data"/>
                <param name="annotation" type="data" format="tabular,csv" label="annotation.txt data which includes Raw.file, Condition, BioReplicate, Run, IsotopeLabelType information"/>
                <param name="proteinGroups" type="data" format="tabular,csv" label="proteinGroups.txt" help="It needs to matching protein group ID. If proteinGroups=NULL, use 'Proteins' column in 'evidence.txt'"/>
                <param name="proteinID" type="select" label="Select Protein ID in evidence.txt">
                    <option value="Proteins">Protein column</option>
                    <option value="Leading.razor.protein">Leading razor protein column</option>
                </param>
                <section name="input_options" title="MaxQtoMSstatsFormat Options" expanded="false">
                    <expand macro="useUniquePeptide"/>
                    <expand macro="summaryforMultipleRows"/>
                    <expand macro="fewMeasurements"/>
                    <param name="removeMpeptides" type="boolean" truevalue="TRUE" falsevalue="FALSE" checked="true" label="Remove the peptides including 'M' sequence"/>
                    <param name="removeOxidationMpeptides" type="boolean" truevalue="TRUE" falsevalue="FALSE" checked="true" label="Remove the peptides including Oxidized 'M' sequence"/>
                    <expand macro="removeProtein_with1Peptide"/>
                </section>
            </when>
            <when value="OpenMS">
                <param name="evidence" type="data" format="tabular,csv" label="OpenSWATH_input"/>
                <param name="annotation" type="data" format="tabular,csv" label="OpenSWATH_annotation"/>
                <section name="input_options" title="MaxQtoMSstatsFormat Options" expanded="false">
                    <expand macro="useUniquePeptide"/>
                    <expand macro="summaryforMultipleRows"/>
                    <expand macro="fewMeasurements"/>
                    <expand macro="removeProtein_with1Peptide"/>
                </section>
            </when>
            <when value="OpenSWATH">
                <param name="evidence" type="data" format="tabular,csv" label="OpenSWATH_input"/>
                <param name="annotation" type="data" format="tabular,csv" label="OpenSWATH_annotation"/>
                <section name="input_options" title="OpenSWATHtoMSstatsFormat Options" expanded="false">
                    <param name="filter_with_mscore" type="boolean" truevalue="TRUE" falsevalue="FALSE" checked="true" label="Remove the peptides including 'M' sequence"/>
                    <param name="mscore_cutoff" type="float" value="0.01" min="0" max="1.0" label="mscore_cutoff"/>
                    <expand macro="useUniquePeptide"/>
                    <expand macro="fewMeasurements"/>
                    <expand macro="summaryforMultipleRows"/>
                    <param name="removeProtein_with1Feature" type="boolean" truevalue="TRUE" falsevalue="FALSE" checked="false" label="Remove the proteins which have only 1 peptide and charge"/>
                </section>
            </when>
            <when value="vignette">
                <param name="vignette_data" type="select" label="vignette data">
                    <option value="DDARawData">DDARawData</option>
                    <option value="DIARawData">DDARawData</option>
                </param>
            </when>
        </conditional>
        <section name="dp_options" title="dataProcess Options" expanded="false">
            <param name="logTrans" type="select" label="Log-transform Variable ABUNDANCE with base:" help="(logTrans)">
                <option value="2" selected="true">2</option>
                <option value="10">10</option>
            </param>
            <conditional name="norm">
                <param name="normalization" type="select" label="Normalization to remove systematic bias between MS runs">
                    <option value="equalizeMedians" selected="true">equalizeMedians - represents constant normalization</option>
                    <option value="quantile">quantile - quantile normalization</option>
                    <option value="globalStandards">globalStandards - normalization with global standards proteins</option>
                    <option value="FALSE">no normalization is performed</option>
                </param>
                <when value="equalizeMedians"/> 
                <when value="quantile"/> 
                <when value="globalStandards"> 
                    <param name="nameStandards" type="text" value="" label="global standard peptide names">
                        <help>peptide names should be double-quoted and separated by commas</help>
                        <validator type="empty_field" />
                        <validator type="regex" message="double-quoted names separated by commas"><![CDATA[^".+"(,".+")*$]]></validator>
                    </param>
                </when>
                <when value="FALSE"/> 
            </conditional>
            <param name="fillIncompleteRows" type="boolean" truevalue="TRUE" falsevalue="FALSE" checked="true" label="Fill Incomplete Rows" help=" If the input dataset has incomplete rows, TRUE (default) adds the rows with intensity value=NA for missing peaks. FALSE reports error message with list of features which have incomplete rows"/>
            <conditional name="features">
                <param name="featureSubset" type="select" label="Features to use">
                    <option value="all" selected="true">Use all features that the data set has</option>
                    <option value="top3">Use the top 3 features which have highest average of log2(intensity) across runs</option>
                    <option value="topN">Use the top N features which have highest average of log2(intensity) across runs</option>
                    <option value="highQuality">Flag uninformative feature and outliers</option>
                </param>
                <when value="all"/>
                <when value="top3"/>
                <when value="topN">
                    <param name="n_top_feature" type="integer" value="3" min="1" label="The number of top features for featureSubset"/>
                </when>
                <when value="highQuality">
                    <param name="remove_uninformative_feature_outlier" type="boolean" truevalue="TRUE" falsevalue="FALSE" checked="false" label="Remove features flagged with Uninformative feature_quality"/>
                </when>
            </conditional>
            <conditional name="summarize">
                <param name="summaryMethod" type="select" label="Summary Method">
                    <option value="TMP" selected="true">TMP - Tukey's median polish</option>
                    <option value="linear" selected="true">linear - linear mixed model</option>
                </param>
                <when value="TMP">
                    <param name="MBimpute" type="boolean" truevalue="TRUE" falsevalue="FALSE" checked="true" label="Impute Missing Values 'NA' or '0' (depending on censoredInt option) by Accelated failure model" help="(MBimpute) TRUE - inserts 'NA' or '0' (depending on censoredInt option), . FALSE uses the values assigned by cutoffCensored"/>
                    <param name="remove50missing" type="boolean" truevalue="TRUE" falsevalue="FALSE" checked="false" label="Remove runs which have more than 50% missing values"/>
                </when>
                <when value="linear">
                    <param name="equalFeatureVar" type="boolean" truevalue="TRUE" falsevalue="FALSE" checked="false" label="Account for heterogeneous variation among intensities from different features" help="(equalFeatureVar) TRUE assumes equal variance among intensities from features. FALSE means that we cannot assume equal variance among intensities from features, then we will account for heterogeneous variation from different features"/>
                </when>
            </conditional>
            <param name="censoredInt" type="select" label="Missing values to censor">
                <help>The output from Skyline and Progenesis should use '0'</help>
                <option value="NA" selected="true">Assume that all 'NA's in 'Intensity' column are censored</option>
                <option value="0">Use zero intensities '0' as censored intensity</option>
                <option value="NULL">Assume all NA intensites are randomly missing</option>
            </param>
            <param name="cutoffCensored" type="select" label="Cutoff value for censoring">
                <option value="minFeature" selected="true">minimum value for each feature</option>
                <option value="minRun">minimum value for each run</option>
                <option value="minFeatureNRun">smallest between minimum value of corresponding feature and minimum value of corresponding run</option>
            </param>
            <param name="maxQuantileforCensored" type="float" value="0.999" min="0.75" max="1.0" label="Maximum quantile for deciding censored missing values"/>
        </section>
        <param name="selected_outputs" type="select" multiple="true" optional="false" label="Select outputs">
<<<<<<< HEAD
            <option value="log" selected="true">MSstats log</option>
=======
            <option value="log" selected="false">MSstats log</option>
>>>>>>> fbb04bca
            <option value="r_script" selected="false">MSstats Rscript</option>
            <option value="processed_data" selected="true">MSstats ProcessedData</option>
            <option value="runlevel_data" selected="false">MSstats RunlevelData</option>
            <option value="qcplot" selected="true">MSstats QCPlot.pdf</option>
            <option value="profile_plot" selected="false">MSstats ProfilePlot.pdf</option>
            <option value="profile_wsum_plot" selected="false">MSstats ProfilePlot_wSummarization.pdf</option>
            <option value="condition_plot" selected="false">MSstats ConditionPlot.pdf</option>
            <option value="quant_sample_matrix" selected="false">Sample Quantification Matrix Table</option>
            <option value="quant_sample_long" selected="false">Sample Quantification Long Table</option>
            <option value="quant_group_matrix" selected="true">Group Quantification Matrix Table</option>
            <option value="quant_group_long" selected="false">Group Quantification Long Table</option>
        </param>

        <conditional name="group">
            <param name="group_comparison" type="select" label="Compare Groups">
                <option value="no">No</option>
                <option value="yes">Yes</option>
            </param>
            <when value="no"/>
            <when value="yes">
                <param name="comparison_matrix" type="data" format="tabular,csv" label="Comparison Matrix"/>
                <param name="select_outputs" type="select" multiple="true" label="Select outputs">
                    <option value="fittedmodel" selected="true">MSstats ComparisonFittedModel.txt</option>
                    <option value="comparison_result" selected="true">MSstats ComparisonResult.tsv</option>
                    <option value="model_qc" selected="false">MSstats ModelQC.tsv</option>
                    <option value="qqplot" selected="false">MSstats QQPlot.pdf</option>
                    <option value="residualplot" selected="false">MSstats ResidualPlot.pdf</option>
                    <option value="volcanoplot" selected="true">MSstats VolcanoPlot.pdf</option>
                    <option value="heatmap" selected="false">MSstats Heatmap.pdf</option>
                    <option value="comparisonplot" selected="true">MSstats ComparisonPlot.pdf</option>
                </param>
            </when>
        </conditional>
    </inputs>

    <outputs>
        <data name="log" format="txt" label="MSstats log">
            <filter>'log' in selected_outputs</filter>
        </data>
        <data name="r_script" format="txt" label="MSstats Rscript">
            <filter>'r_script' in selected_outputs</filter>
        </data>
        <data name="processed_data" format="tabular" label="MSstats ProcessedData" from_work_dir="ProcessedData.tsv">
            <filter>'processed_data' in selected_outputs</filter>
        </data>
        <data name="runlevel_data" format="tabular" label="MSstats RunlevelData" from_work_dir="RunlevelData.tsv">
            <filter>'runlevel_data' in selected_outputs</filter>
        </data>
        <data name="qcplot" format="pdf" label="MSstats QCPlot.pdf" from_work_dir="MSStats_only_QCPlot.pdf">
            <filter>'qcplot' in selected_outputs</filter>
        </data>
        <data name="profile_plot" format="pdf" label="MSstats ProfilePlot.pdf" from_work_dir="MSStats_only_ProfilePlot.pdf">
            <filter>'profile_plot' in selected_outputs</filter>
        </data>
        <data name="profile_wsum_plot" format="pdf" label="MSstats ProfilePlot_wSummarization.pdf" from_work_dir="MSStats_only_ProfilePlot_wSummarization.pdf">
            <filter>'profile_wsum_plot' in selected_outputs</filter>
        </data>
        <data name="condition_plot" format="pdf" label="MSstats ConditionPlot.pdf" from_work_dir="MSStats_only_ConditionPlot.pdf">
            <filter>'condition_plot' in selected_outputs</filter>
        </data>
        <data name="quant_sample_matrix" format="tabular" label="MSstats SampleQuantificationMatrix.tsv" from_work_dir="SampleQuantificationMatrix.tsv">
            <filter>'quant_sample_matrix' in selected_outputs</filter>
        </data>
        <data name="quant_sample_long" format="tabular" label="MSstats SampleQuantificationLong.tsv" from_work_dir="SampleQuantificationLong.tsv">
            <filter>'quant_sample_long' in selected_outputs</filter>
        </data>
        <data name="quant_group_matrix" format="tabular" label="MSstats GroupQuantificationMatrix.tsv" from_work_dir="GroupQuantificationMatrix.tsv">
            <filter>'quant_group_matrix' in selected_outputs</filter>
        </data>
        <data name="quant_group_long" format="tabular" label="MSstats GroupQuantificationLong.tsv" from_work_dir="GroupQuantificationLong.tsv">
            <filter>'quant_group_long' in selected_outputs</filter>
        </data>
        <data name="comparison_result" format="tabular" label="MSstats ComparisonResult.tsv" from_work_dir="ComparisonResult.tsv">
            <filter> group['group_comparison'] == 'yes' and 'comparison_result' in group['select_outputs']</filter>
        </data>
        <data name="fittedmodel" format="txt" label="MSstats ComparisonFittedModel.txt" from_work_dir="ComparisonFittedModel.txt">
            <filter> group['group_comparison'] == 'yes' and 'fittedmodel' in group['select_outputs']</filter>
        </data>
        <data name="model_qc" format="tabular" label="MSstats ModelQC.tsv" from_work_dir="ModelQC.tsv">
            <filter> group['group_comparison'] == 'yes' and 'model_qc' in group['select_outputs']</filter>
        </data>
        <data name="qqplot" format="pdf" label="MSstats ModelQQ.pdf" from_work_dir="MSStats_group_QQPlot.pdf">
            <filter> group['group_comparison'] == 'yes' and 'qqplot' in group['select_outputs']</filter>
        </data>
        <data name="residualplot" format="pdf" label="MSstats ResidualPlot.pdf" from_work_dir="MSStats_group_ResidualPlot.pdf">
            <filter> group['group_comparison'] == 'yes' and 'residualplot' in group['select_outputs']</filter>
        </data>
        <data name="volcanoplot" format="pdf" label="MSstats VolcanoPlot.pdf" from_work_dir="MSStats_group_VolcanoPlot.pdf">
            <filter> group['group_comparison'] == 'yes' and 'volcanoplot' in group['select_outputs']</filter>
        </data>
        <data name="heatmap" format="pdf" label="MSstats Heatmap.pdf" from_work_dir="MSStats_group_Heatmap.pdf">
            <filter> group['group_comparison'] == 'yes' and 'heatmap' in group['select_outputs']</filter>
        </data>
        <data name="comparisonplot" format="pdf" label="MSstats ComparisonPlot.pdf" from_work_dir="MSStats_group_ComparisonPlot.pdf">
            <filter> group['group_comparison'] == 'yes' and 'comparisonplot' in group['select_outputs']</filter>
        </data>
<!--
Tabular file (from groupcomparison): "fittedmodel"
-->
    </outputs>
    <tests>
        <!--test>
            <conditional name="input">
                <param name="input_src" value="vignette"/>
                <param name="vignette_data" value="DDARawData"/>
            </conditional>
            <output name="processed_data">
                <assert_contents>
                    <has_text text="D.GPLTGTYR" />
                </assert_contents>
            </output>
        </test>

        <test>
            <conditional name="input">
                <param name="input_src" value=""/>
                <param name="vignette_data" value="DDARawData"/>
            </conditional>
            <section name="dp_options">
                <conditional name="norm">
                    <param name="normalization" value="quantile"/>
                </conditional>
            </section>
            <output name="r_script">
                <assert_contents>
                    <has_text text="quantile" />
                </assert_contents>
            </output>
            <output name="processed_data">
                <assert_contents>
                    <has_text text="D.GPLTGTYR" />
                </assert_contents>
            </output>
        </test-->

        <test>
            <conditional name="input">
                <param name="input_src" value="MSstats"/>
                <param name="msstats_input" ftype="csv" value="msstats_testfile.txt"/>
            </conditional>
            <param name="selected_outputs" value="processed_data,profile_plot,profile_wsum_plot,quant_sample_matrix,quant_group_long"/>
            <output name="processed_data">
                <assert_contents>
                    <has_text text="D.GPLTGTYR" />
                    <has_n_columns n="16" />
                    <has_n_lines n="2071" />
                </assert_contents>
            </output>
            <output name="quant_sample_matrix">
                <assert_contents>
                    <has_text text="C2_1" />
                    <has_n_columns n="7" />
                    <has_n_lines n="7" />
                </assert_contents>
            </output>
            <output name="quant_group_long">
                <assert_contents>
                    <has_text text="LogIntensity" />
                    <has_n_columns n="3" />
                    <has_n_lines n="37" />
                </assert_contents>
            </output>
            <output name="profile_plot" file="MSstats ProfilePlot.pdf" compare="sim_size"/>
            <output name="profile_wsum_plot" file="profile_wsum_plot.pdf" compare="sim_size"/>                     
        </test>

        <test>
            <conditional name="input">
                <param name="input_src" value="MSstats"/>
                <param name="msstats_input" ftype="tabular" value="msstats_testfile.tsv"/>
            </conditional>
            <conditional name="group">
            <param name="group_comparison" value="yes"/>
            <param name="comparison_matrix" ftype="csv" value="comparison_matrix.csv"/>
            </conditional>
            <param name="select_outputs" value="residualplot,model_qc"/>
            <output name="processed_data">
                <assert_contents>
                    <has_text text="D.GPLTGTYR" />
                    <has_n_columns n="16" />
                    <has_n_lines n="2071" />
                </assert_contents>
            </output>
            <output name="model_qc">
                <assert_contents>
                    <has_text text="MissingPercentage" />
                    <has_n_columns n="15" />
                    <has_n_lines n="108" />
                </assert_contents>
            </output>
            <output name="residualplot" file="residual_plot.pdf" compare="sim_size"/>                     
        </test>

        <test>
            <conditional name="input">
                <param name="input_src" value="MaxQuant"/>
                <param name="evidence" ftype="tabular" value="test_MQ_evidence.tabular"/>
                <param name="annotation" ftype="tabular" value="test_MQ_annotation.txt"/>
                <param name="proteinGroups" ftype="tabular" value="test_MQ_proteingroups.tabular"/>
            </conditional>
            <param name="selected_outputs" value="condition_plot,processed_data,runlevel_data"/>
            <conditional name="group">
                <param name="group_comparison" value="yes"/>
                <param name="comparison_matrix" ftype="csv" value="test_MQ_group12_comparison_matrix.csv"/>
            </conditional>
            <param name="select_outputs" value="qqplot,comparison_result"/>
            <output name="processed_data">
                <assert_contents>
                    <has_text text="SPILVATAVAAR" />
                    <has_n_columns n="16" />
                    <has_n_lines n="57" />
                </assert_contents>
            </output>
            <output name="runlevel_data">
                <assert_contents>
                    <has_text text="qx017084.raw.thermo" />
                    <has_n_columns n="13" />
                    <has_n_lines n="13" />
                </assert_contents>
            </output>
            <output name="comparison_result">
                <assert_contents>
                    <has_text text="r2-r1" />
                    <has_n_columns n="11" />
                    <has_n_lines n="4" />
                </assert_contents>
            </output>
            <output name="condition_plot" file="condition_plot.pdf" compare="sim_size"/>                     
            <output name="qqplot" file="qq_plot.pdf" compare="sim_size"/>                     
        </test>
        
        
                          

        <!--
        <test>
            <conditional name="input">
                <param name="input_src" value="OpenMS"/>
                <param name="evidence" ftype="tabular" value=""/>
                <param name="annotation" ftype="tabular" value=""/>
            </conditional>
            <output name="processed_data">
                <assert_contents>
                    <has_text text="D.GPLTGTYR" />
                </assert_contents>
            </output>
        </test>
        -->

        <test>
            <conditional name="input">
                <param name="input_src" value="OpenSWATH"/>
                <param name="evidence" ftype="tabular" value="test_swath_input_data.tabular"/>
                <param name="annotation" ftype="tabular" value="test_swath_annotations.tabular"/>
            </conditional>
            <output name="processed_data">
                <assert_contents>
                    <has_text text="GETLGLIGFGR" />
                    <has_n_columns n="16" />
                    <has_n_lines n="253" />
                </assert_contents>
            </output>
            <output name="qcplot" file="QC_plot.pdf" compare="sim_size"/>
        </test>

        <test>
            <conditional name="input">
                <param name="input_src" value="OpenSWATH"/>
                <param name="evidence" ftype="tabular" value="test_swath_input_data.tabular"/>
                <param name="annotation" ftype="tabular" value="test_swath_annotations.tabular"/>
            </conditional>
            <param name="selected_outputs" value="r_script,processed_data,quant_sample_long"/>
            <conditional name="group">
                <param name="group_comparison" value="yes"/>
                <param name="comparison_matrix" ftype="csv" value="test_swath_group12_comparison_matrix.csv"/>
            </conditional>
            <param name="select_outputs" value="comparison_result,volcanoplot,residualplot"/>
            <output name="processed_data">
                <assert_contents>
                    <has_text text="GETLGLIGFGR" />
                    <has_n_columns n="16" />
                    <has_n_lines n="253" />
                </assert_contents>
            </output>
            <output name="quant_sample_long">
                <assert_contents>
                    <has_text text="NPT_96" />
                    <has_n_columns n="3" />
                    <has_n_lines n="31" />
                </assert_contents>
            </output>
            <output name="comparison_result">
                <assert_contents>
                    <has_text text="Q5VYK3" />
                    <has_n_columns n="11" />
                    <has_n_lines n="6" />
                </assert_contents>
            </output>
            <output name="volcanoplot" file="volcanoplot.pdf" compare="sim_size"/>
            <output name="residualplot" file="residualplot.pdf" compare="sim_size"/>
        </test>

    </tests>
    <help><![CDATA[
MSstats is an open-source R package for statistical relative quantification of proteins and peptides in global, targeted and data-independent proteomics. `More information on MSstats <http://msstats.org/>`_

The MSstats Galaxy tool (version @VERSION@) allows the detection of differentially abundant proteins for label-free MS experiments with complex designs on data derived from open-source proteomics software available in Galaxy (e.g. MaxQuant, OpenMS, OpenSWATH). Processing functionalities such as log transformation, normalization, feature selection, missing value imputation and quantification are available as well. 

-----

**Input data**

- Data in tabular or csv format, generated by spectral processing tools such as `MaxQuant <http://coxdocs.org/doku.php?id=maxquant:start/>`_, `OpenSWATH <http://openswath.org/en/latest/>`_ will be automatically converted to 10-column MSstats format

    - MaxQuant format: evidence.txt, proteinGroups.txt
    - OpenSWATH format: pyprophet export file
    - MSstats format: tabular file with 10 column either manually curated or other sources such as swath2stats tool which is implemented in Pyprophet export in Galaxy. For manual curation: Names of headers are fixed but not case sensitive: 
    
        - ProteinName: protein ID or peptide ID for peptide-level modeling and analysis; statistical analysis will be done separately for each unique label in this column
        - PeptideSequence: Amino acid sequence for each peptides. If the peptide sequences should be distinguished based on post-translational modifications, this column can be renamed to PeptideModifiedSequence.
        - PrecursorCharge: charge state of precursor. 
        - FragmentIon: e.g. b4, y3, if unknown use a single value for all entries. 
        - ProductCharge: charge state of product. If unknown use 0 for all entries.
        - IsotopeLabelType: This column indicates whether this measurement is based on the endogenous peptides (use “L”) or labeled reference peptides (use “H”).
        - Condition: For group comparison experiments, this column indicates groups of interest (such as “Disease” or “Control”). For time-course experiments, this column indicates time points (such as “T1”, “T2”, etc). If the experimental design contains both distinct groups of subjects and multiple time points per subject, this column should indicate a combination of these values (such as “Disease_T1”, “Disease_T2”, “Control_T1”, “Control_T2”, etc.).
        - BioReplicate:  This column should contain a unique identifier for each biological replicate in the experiment. For example, in a clinical proteomic investigation this should be a unique patient id. Patients from distinct groups should have distinct ids. MSstats does not require the presence of technical replicates in the experiment. If the technical replicates are present, all samples or runs from a same biological replicate should have a same id. MSstats automatically detects the presence of technical replicates and accounts for them in the model-based analysis.
        - Run: This column contains the identifier of a mass spectrometry run. Each mass spectrometry run should have a unique identifier, regardless of the origin of the biological sample. In SRM experiments, if all the transitions of a biological or a technical replicate are split into multiple “methods” due to the technical limitations, each method should have a separate identifier. When processed by Skyline, distinct values of runs correspond to distinct input file names. It is possible to use the actual input file names as values in the column Run.
        - Intensity: This column should contain the quantified signal of a feature in a run without any transformation (in particular, no logarithm transform). The signals can be quantified as the peak height or the peak of area under curve. Any other quantitative representation of abundance can also be used.
        - Example file header: 
          ::
            
           proteinname    peptidesequence  precursorcharge  fragmention   productcharge
             P02768          DLGEENFK            3               y7             0      
             P02768          DLGEENFK            3               y8             0      
             P02768         ETYGEMADCCAK         2               b3             0      
             P02768         ETYGEMADCCAK         2               b4             0      
              ...              ...              ...              ...           ...     

                 isotopelabeltype    condition     bioreplicate    run    intensity
                       L                 1             ReplA        1      4298.12
                       H                 1             ReplA        1      1974.59
                       L                 1             ReplA        1      7183.22
                       H                 1             ReplA        1      8467.58
                      ...               ...             ...        ...      ...


- Annotations as tabular file are needed for all input options except MSstats format

    - 4 columns: Filename, Condition, Bioreplicate, Run; additional 5th column only for MaxQuant: Isotopelabeltype
    
        - Filename: the file name has to be exactly as it appears in the other input files (e.g. S1207.raw.thermo; in/AA12_mzML.mzML)
        - all other columns: see description above for MSstats format columns

- Comparison matrix as tabular file

    - 1st column: name of comparison
    - additionally one column for each condition that is present in the tabular file. Use 1 and -1 to indicate the conditions to compare and 0 for conditions that are not compared. Multiple groups can be combined by using 0.5. 
    - first row contains the names of the groups, they must exactly match the condition name used in the annotation file
    - each additional row represents one comparison
    - Example for a two group comparison
    
       ::

               names     groupA  groupB
          groupA-groupB    1      -1 


    - Example for an experiment with 5 groups and 4 different comparisons
    
       ::
       
          names    G1   G2   G3   G4   G5
          G2-G1    -1    1    0    0    0
          G4-G5     0    0    0    1   -1
          G3-G5     0    0   -1    0    1
        G1+G2-G5    0.5  0.5  0    0   -1

**Options**

- data conversion from MaxQuant and OpenSWATH to MSstats format: 

    - MaxQuant input: + Contaminant, + Reverse, + Only.identified.by.site, proteins are automatically removed during conversion
    
- data processing options: 

    - MaxQuant input: Contaminants and reverse and only ID by site) from MaxQuant tool are automatically removed; 
    - log transformation
    - normalization of MS runs
    - Feature selection
    - Missing value imputation: 
    
        - MaxQuant input: All missing values are NA, usecensoredInt must be 'NA'
        - OpenSWATH input: secensoredInt must be '0'
        - Summary method: TMP + censoredInt = NULL: It assumes that all intensities are missing at random, therefore no action with MBimpute = FALSE or error with MBimpute = TRUE
        - censoredInt='NA'or'0'& MBimpute=TRUE: AFT model-based imputation usingcutoffCensoredvalue in the AFT model
        - censoredInt='NA'or'0'&MBimpute=FALSE: censored intensities (hereNA’s) will be replaced withthe value specified incutoffCensored.
    - Summarizing intensities per MS run
- group comparison: automatic detection of differentially abundant proteins between two conditions, conditions have to be specified with the 'comparison matrix'
- quantification per sample or group

    - sample: relative protein abundance in each biological replicate. If there are technical replicates for biological replicates,sample quantification will be the median among technical replicates. If there is no technical replicate for biological replicate (sample), sample quantification will be the same as run-level summarization.
    - group: relative protein abundance in each condition, summarized over the biological replicates (median among sample quantification). In presence of completely missing values in a condition, the estimates will be zero

**Output options**

- Different outputs available. Especially for studies with many proteins, it is suggested to select only the necessary pdf outputs as many of them generate one plot per protein.

    - MSstats log - check log file for warnings and information on the analysis steps (txt)
    - r-script - can be used to re-run analysis outside Galaxy (txt)
    - processed_data - transformed, normalized, imputed intensities (tabular)
    - runlevel_data - summarized intensities per run (tabular)
    - qcplot - log2 intensity boxplot for all proteins and run on first page, followed by one boxplot per protein (pdf)
    - profile_plot - log2 intensity profiles one plot per protein and run (pdf)
    - profile_wsum_plot - log2 intensity profiles one plot per protein and run with run summarization (pdf)
    - condition_plot - log2 intensity range for each protein and condition (pdf)
    - quant_sample_matrix - relative protein abundance in each biological replicate (tabular)
    - quant_sample_long - relative protein abundance in each biological replicate, long format (tabular)
    - quant_group_matrix - relative protein abundance in each condition (tabular)
    - quant_group_long - relative protein abundance in each condition, long format (tabular)
    - comparison_result - summary of statistical results per protein and comparison (tabular)
    - model_qc - summary statistics per run (tabular)
    - qqplot - one QQplot per protein (pdf)
    - residualplot - one residual plot per protein (pdf)
    - volcanoplot - one volcano plot per comparison (pdf)
    - heatmap - needs at least 2 comparisons, one heatmap for all proteins and comparisons (pdf)
    - comparisonplot - log2 intensity range for each protein and comparison (pdf)    

For additional help please visit the `MSstats documentation <http://msstats.org/msstats-2/>`_


    ]]></help>
    <citations>
        <citation type="doi">10.1093/bioinformatics/btu305</citation>
    </citations>
</tool>
<|MERGE_RESOLUTION|>--- conflicted
+++ resolved
@@ -204,14 +204,12 @@
 
 ## perform group comparison
 comparisons <- groupComparison(contrast.matrix = comparison, data = processed_data)
-<<<<<<< HEAD
-=======
+
 print(comparisons\$fittedmodel)
   #if 'fittedmodel' in $group.select_outputs
 capture.output(print(comparisons\$fittedmodel), file="ComparisonFittedModel.txt")
-##  write(comparisons\$fittedmodel, "ComparisonFittedModel.txt")
-  #end if
->>>>>>> fbb04bca
+  #end if
+
 
   #if 'comparison_result' in $group.select_outputs
 write.table(comparisons\$ComparisonResult, "ComparisonResult.tsv", sep = "\t", quote = F, row.names = F, dec = ".")
@@ -386,11 +384,7 @@
             <param name="maxQuantileforCensored" type="float" value="0.999" min="0.75" max="1.0" label="Maximum quantile for deciding censored missing values"/>
         </section>
         <param name="selected_outputs" type="select" multiple="true" optional="false" label="Select outputs">
-<<<<<<< HEAD
             <option value="log" selected="true">MSstats log</option>
-=======
-            <option value="log" selected="false">MSstats log</option>
->>>>>>> fbb04bca
             <option value="r_script" selected="false">MSstats Rscript</option>
             <option value="processed_data" selected="true">MSstats ProcessedData</option>
             <option value="runlevel_data" selected="false">MSstats RunlevelData</option>
