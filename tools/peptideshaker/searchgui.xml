<tool id="search_gui" name="Search GUI" version="1.27.0">
    <description>
        Perform protein identification using various search engines and prepare results for input to Peptide Shaker
    </description>
    <requirements>
        <requirement type="package" version="1.27">searchgui</requirement>
    </requirements>
    <macros>
        <import>macros.xml</import>
    </macros>
    <expand macro="stdio" />
    <command>
<![CDATA[
        #from datetime import datetime
        #set $exp_str = "Galaxy_Experiment_%s" % datetime.now().strftime("%Y%m%d%H%M%s")
        #set $samp_str = "Sample_%s" % datetime.now().strftime("%Y%m%d%H%M%s")
        #set $temp_stderr = "searchgui_stderr"

        mkdir output;
        mkdir output_reports;
        cwd=`pwd`;
        #for $mgf in $peak_lists:
            #set $input_name = $mgf.display_name.replace(".mgf", "") + ".mgf"
            ln -s -f '${mgf}' '${input_name}';
        #end for
        ##ln -s "${input_database}" input_database.fasta;
        cp "${input_database}" input_database.fasta;

        ###########################################
        ####       Creating decoy database     ####
        ###########################################
        #if $create_decoy:
            echo "Creating decoy database.";
            java -cp \$SEARCHGUI_JAR_PATH eu.isas.searchgui.cmd.FastaCLI -in input_database.fasta -decoy &&
            rm input_database.fasta &&
            cp input_database_concatenated_target_decoy.fasta input_database.fasta &&
            ## ln -sf input_database_concatenated_target_decoy.fasta input_database.fasta;
        #end if

        #####################################################
        ## generate IdentificationParameters for SearchGUI ##
        #####################################################

        (java -cp \$SEARCHGUI_JAR_PATH eu.isas.searchgui.cmd.IdentificationParametersCLI
            -out SEARCHGUI_IdentificationParameters.parameters

            @GENERAL_PARAMETERS@

            -db input_database.fasta

            #if $xtandem.xtandem_advanced == "yes"

                -xtandem_npeaks ${xtandem.xtandem_npeaks}
                -xtandem_min_peaks ${xtandem.xtandem_min_peaks}
                -xtandem_min_frag_mz ${xtandem.xtandem_min_frag_mz}
                -xtandem_min_prec_mass ${xtandem.xtandem_min_prec_mass}
                -xtandem_noise_suppr ${xtandem.xtandem_noise_suppr}
                -xtandem_dynamic_range ${xtandem.xtandem_dynamic_range}
                -xtandem_quick_acetyl ${xtandem.xtandem_quick_acetyl} 
				-xtandem_quick_pyro ${xtandem.xtandem_quick_pyro} 
				-xtandem_stp_bias ${xtandem.xtandem_stp_bias} 
				-xtandem_evalue ${xtandem.xtandem_evalue} 
				-xtandem_output_proteins ${xtandem.xtandem_output_proteins} 
				-xtandem_output_sequences ${xtandem.xtandem_output_sequences} 
				-xtandem_output_spectra ${xtandem.xtandem_output_spectra}
				## -xtandem_skyline_path ${xtandem.xtandem_skyline_path}

                #if $xtandem.xtandem_refine.xtandem_refine_selector == "yes"
                    -xtandem_refine 1
                    -xtandem_refine_unc ${xtandem.xtandem_refine.xtandem_refine_unc}
                    -xtandem_refine_semi ${xtandem.xtandem_refine.xtandem_refine_semi}
                    -xtandem_refine_p_mut ${xtandem.xtandem_refine.xtandem_refine_p_mut}
                    -xtandem_refine_snaps ${xtandem.xtandem_refine.xtandem_refine_snaps}
                    -xtandem_refine_spec_synt ${xtandem.xtandem_refine.xtandem_refine_spec_synt}
                    -xtandem_refine_pot ${xtandem.xtandem_refine.xtandem_refine_pot}
                    -xtandem_refine_pot ${xtandem.xtandem_refine.xtandem_refine_evalue}
					
                #end if
            #end if

            #if $omssa.omssa_advanced == "yes"
                -omssa_hitlist_length ${omssa.hitlist_length}
                -omssa_remove_prec ${omssa.remove_precursor}
                -omssa_scale_prec ${omssa.scale_precursor}
                -omssa_estimate_charge ${omssa.estimate_charge}

                -omssa_memory ${omssa.omssa_memory}
				##-omssa_isotopes ${omssa.omssa_isotopes} 
				-omssa_neutron ${omssa.omssa_neutron} 
				##-omssa_low_intensity "${omssa.omssa_low_intensity}" 
				-omssa_high_intensity ${omssa.omssa_high_intensity} 
				-omssa_intensity_incr ${omssa.omssa_intensity_incr} 
				-omssa_single_window_wd ${omssa.omssa_single_window_wd} 
				-omssa_double_window_wd ${omssa.omssa_double_window_wd} 
				-omssa_single_window_pk ${omssa.omssa_single_window_pk} 
				-omssa_double_window_pk ${omssa.omssa_double_window_pk} 
				-omssa_min_ann_int_pks ${omssa.omssa_min_ann_int_pks} 
				-omssa_min_annotated_peaks ${omssa.omssa_min_annotated_peaks} 
				-omssa_min_peaks ${omssa.omssa_min_peaks} 
				-omssa_methionine ${omssa.omssa_methionine} 
				-omssa_max_ladders ${omssa.omssa_max_ladders} 
				-omssa_max_frag_charge ${omssa.omssa_max_frag_charge} 
				-omssa_fraction ${omssa.omssa_fraction} 
				-omssa_plus_one ${omssa.omssa_plus_one} 
				-omssa_charge ${omssa.omssa_charge} 
				-omssa_prec_per_spectrum ${omssa.omssa_prec_per_spectrum} 
				-omssa_forward ${omssa.omssa_forward} 
				-omssa_rewind ${omssa.omssa_rewind} 
				-omssa_max_frag_series ${omssa.omssa_max_frag_series} 
				-omssa_corr ${omssa.omssa_corr} 
				-omssa_consecutive_p ${omssa.omssa_consecutive_p} 
				##-omssa_it_sequence_evalue ${omssa.omssa_it_sequence_evalue} 
				-omssa_it_spectrum_evalue ${omssa.omssa_it_spectrum_evalue} 
				-omssa_it_replace_evalue ${omssa.omssa_it_replace_evalue} 
				-omssa_max_evalue ${omssa.omssa_max_evalue} 
				-omssa_hitlist_charge ${omssa.omssa_hitlist_charge} 
				-omssa_min_pep_length ${omssa.omssa_min_pep_length} 
				-omssa_max_pep_length ${omssa.omssa_max_pep_length} 
				-omssa_format ${omssa.omssa_format}   
            #end if

            #if $msgf.msgf_advanced == "yes"
                -msgf_decoy ${msgf.msgf_decoy}
                -msgf_min_pep_length ${msgf.msgf_min_pep_length}
                -msgf_max_pep_length ${msgf.msgf_max_pep_length}
                -msgf_termini ${msgf.msgf_termini}
                -msgf_num_ptms ${msgf.msgf_num_ptms}
                -msgf_instrument ${msgf.msgf_instrument} 
				-msgf_fragmentation ${msgf.msgf_fragmentation}
				-msgf_protocol ${msgf.msgf_protocol} 
				-msgf_num_matches ${msgf.msgf_num_matches} 
				-msgf_additional ${msgf.msgf_additional} 
				-msgf_isotope_low ${msgf.msgf_isotope_low} 
				-msgf_isotope_high ${msgf.msgf_isotope_high} 
            #end if
			
            ##if $ms_amanda.ms_amanda_advanced == "yes"
        	## -ms_amanda_decoy ${ms_amanda.ms_amanda_decoy}
			## -ms_amanda_max_evalue ${ms_amanda.ms_amanda_max_evalue}
			## -ms_amanda_instrument ${ms_amanda.ms_amanda_instrument} 
			## -ms_amanda_max_rank ${ms_amanda.ms_amanda_max_rank} 
			## -ms_amanda_mono ${ms_amanda.ms_amanda_mono}
            ## end if
            
            #if $myrimatch.myrimatch_advanced == "yes"
                -myrimatch_min_pep_length ${myrimatch.myrimatch_min_pep_length}
                -myrimatch_max_pep_length ${myrimatch.myrimatch_max_pep_length}
                -myrimatch_min_prec_mass ${myrimatch.myrimatch_min_prec_mass}
                -myrimatch_max_prec_mass ${myrimatch.myrimatch_max_prec_mass}
                -myrimatch_isotope_low ${myrimatch.myrimatch_isotope_low}
                -myrimatch_isotope_high ${myrimatch.myrimatch_isotope_high}
                -myrimatch_num_matches ${myrimatch.myrimatch_num_matches}
                -myrimatch_num_ptms ${myrimatch.myrimatch_num_ptms}
                -myrimatch_fragmentation ${myrimatch.myrimatch_fragmentation}
                -myrimatch_termini ${myrimatch.myrimatch_termini}
                -myrimatch_plus_three ${myrimatch.myrimatch_plus_three}
                -myrimatch_xcorr ${myrimatch.myrimatch_xcorr}
                -myrimatch_tic_cutoff ${myrimatch.myrimatch_tic_cutoff}
                -myrimatch_intensity_classes ${myrimatch.myrimatch_intensity_classes}
                -myrimatch_class_multiplier ${myrimatch.myrimatch_class_multiplier}
                -myrimatch_num_batches ${myrimatch.myrimatch_num_batches}
                -myrimatch_max_peak ${myrimatch.myrimatch_max_peak}	                
            #end if

            #if $tide.tide_advanced == "yes"
                -tide_num_ptms ${tide.tide_num_ptms}
                -tide_num_ptms_per_type ${tide.tide_num_ptms_per_type}
                -tide_min_pep_length ${tide.tide_min_pep_length}
                -tide_max_pep_length ${tide.tide_max_pep_length}
                -tide_min_prec_mass ${tide.tide_min_prec_mass}
                -tide_max_prec_mass ${tide.tide_max_prec_mass}
                -tide_decoy_format ${tide.tide_decoy_format}
                -tide_keep_terminals ${tide.tide_keep_terminals}
            
                -tide_output_folder ${tide.tide_output_folder}
                -tide_print_peptides ${tide.tide_print_peptides}
                -tide_verbosity ${tide.tide_verbosity}
                -tide_monoisotopic ${tide.tide_monoisotopic}
                -tide_clip_n_term ${tide.tide_clip_n_term}
                -tide_digestion_type ${tide.tide_digestion_type}
                -tide_compute_sp ${tide.tide_compute_sp}
                -tide_max_psms ${tide.tide_max_psms}
                -tide_compute_p ${tide.tide_compute_p}
                -tide_min_spectrum_mz ${tide.tide_min_spectrum_mz}
                -tide_max_spectrum_mz ${tide.tide_max_spectrum_mz}
                -tide_min_spectrum_peaks ${tide.tide_min_spectrum_peaks}
                -tide_spectrum_charges ${tide.tide_spectrum_charges}
                -tide_remove_prec ${tide.tide_remove_prec}
                -tide_remove_prec_tol ${tide.tide_remove_prec_tol}
                -tide_progress_indicator ${tide.tide_progress_indicator}
                -tide_use_flanking ${tide.tide_use_flanking}
                -tide_use_neutral_losses ${tide.tide_use_neutral_losses}
                -tide_mz_bin_width ${tide.tide_mz_bin_width}
                -tide_mz_bin_offset ${tide.tide_mz_bin_offset}
                -tide_concat ${tide.tide_concat}
                -tide_export_text ${tide.tide_export_text}
                -tide_export_sqt ${tide.tide_export_sqt}
                -tide_export_pepxml ${tide.tide_export_pepxml}
                -tide_export_mzid ${tide.tide_export_mzid}
                -tide_export_pin ${tide.tide_export_pin}
                -tide_remove_temp ${tide.tide_remove_temp}
            #end if


<<<<<<< HEAD
                #if $advanced.msgf.msgf_selector == "yes"
                    -msgf_min_pep_length ${advanced.msgf.msgf_min_pep_length}
                    -msgf_max_pep_length ${advanced.msgf.msgf_max_pep_length}
                    -msgf_termini ${advanced.msgf.msgf_termini}
                    -msgf_num_ptms ${advanced.msgf.msgf_num_ptms}
=======
            #if $comet.comet_advanced == "yes"
            
            	#if $comet.comet_spectrum.comet_spectrum_selector == "yes"
                	-comet_min_peaks ${comet.comet_spectrum.comet_min_peaks}
                	-comet_min_peak_int ${comet.comet_spectrum.comet_min_peak_int}
                	-comet_remove_prec ${comet.comet_spectrum.comet_remove_prec}
                	
                	 
                	 #if $comet.comet_spectrum.comet_remove_prec == "1"
                		-comet_remove_prec_tol ${comet.comet_spectrum.comet_remove_prec_tol}
                	 #end if
                	 
                	 #if $comet.comet_spectrum.comet_remove_prec == "2"
                		-comet_remove_prec_tol ${comet.comet_spectrum.comet_remove_prec_tol}
                	 #end if
                	 
                	-comet_clear_mz_range_lower ${comet.comet_spectrum.comet_clear_mz_range_lower}
                	-comet_clear_mz_range_upper ${comet.comet_spectrum.comet_clear_mz_range_upper}
>>>>>>> 990a3b0d
                #end if
                
                #if $comet.comet_search.comet_search_selector == "yes"
                	-comet_enzyme_type ${comet.comet_search.comet_enzyme_type}
					-comet_isotope_correction ${comet.comet_search.comet_isotope_correction}
					-comet_min_prec_mass ${comet.comet_search.comet_min_prec_mass}
					-comet_max_prec_mass ${comet.comet_search.comet_max_prec_mass}
					-comet_num_matches ${comet.comet_search.comet_num_matches}
					-comet_max_frag_charge ${comet.comet_search.comet_max_frag_charge}
					-comet_remove_meth ${comet.comet_search.comet_remove_meth}
					-comet_batch_size ${comet.comet_search.comet_batch_size}
					-comet_num_ptms ${comet.comet_search.comet_num_ptms}
				#end if
				
                #if $comet.comet_fragment_ions.comet_fragment_ions_selector == "yes"
                	-comet_frag_bin_offset ${comet.comet_fragment_ions.comet_frag_bin_offset}
                	-comet_sparse_matrix ${comet.comet_fragment_ions.comet_sparse_matrix}
                	-comet_theoretical_fragment_ions ${comet.comet_fragment_ions.comet_theoretical_fragment_ions}
               
                #end if
          
            #end if                

        2> $temp_stderr)
        &&

        ################
        ## Search CLI ##
        ################
        (java -Djava.awt.headless=true -cp \$SEARCHGUI_JAR_PATH eu.isas.searchgui.cmd.SearchCLI 
            -temp_folder `pwd`
            -spectrum_files \$cwd
            -output_folder \$cwd/output
            -id_params SEARCHGUI_IdentificationParameters.parameters

            -threads "\${GALAXY_SLOTS:-12}"

			#if $searchgui_advanced.searchgui_advanced_selector == 'advanced'
		        -correct_titles "${searchgui_advanced.correct_titles}"
		        $searchgui_advanced.missing_titles
		        -mgf_splitting "${searchgui_advanced.mgf_splitting}"
		        -mgf_spectrum_count "${searchgui_advanced.mgf_spectrum_count}"
			#end if

            ## Turn of the protein tree generation as it can produce errors if the search is finished before the tree is created
            ## the tree is generated afterwards in PeptideShaker
            -protein_index 0

            ##-makeblastdb_folder \$BLAST_ROOT_DIR

			#set $engines_list = str($engines).split(',')
			#if 'X!Tandem' in $engines_list:
            ##if str($XTANDEM_selector) == 'True'
                -xtandem 1
            #else
                -xtandem 0
            #end if

			#if 'MyriMatch' in $engines_list:
            ##if str($MYRIMATCH_selector) == "True"
                -myrimatch 1
            #else
                -myrimatch 0
            #end if

<<<<<<< HEAD
                #if $advanced.myrimatch.myrimatch_selector == "yes"
                    -myrimatch 1
                #else
                    -myrimatch 0
                #end if
=======
			#if 'MSGF' in $engines_list:
            ##if str($MSGF_selector) == "True"
                -msgf 1
            #else
                -msgf 0
            #end if

			#if 'OMSSA' in $engines_list:
            ##if str($OMSSA_selector) == "True"
                -omssa 1
            #else
                -omssa 0
            #end if
>>>>>>> 990a3b0d

			#if 'Comet' in $engines_list:
            ##if str($COMET_selector) == "True"
                -comet 1
            #else
                -comet 0
            #end if

<<<<<<< HEAD
                #if $advanced.ms_amanda.ms_amanda_selector == "yes"
                    -ms_amanda 1
                #else
                    -ms_amanda 0
                #end if

                #if $advanced.tide.tide_selector == "yes"
                    -tide 1
                #else
                    -tide 0
                #end if

            #else
                -ms_amanda 0 -tide 0
=======
			#if 'Tide' in $engines_list:
            ##if str($TIDE_selector) == "True"
                -tide 1
            #else
                -tide 0
>>>>>>> 990a3b0d
            #end if

			-ms_amanda 0
            
            ## single zip file
            -output_option 0

            ## mgf and database in output
            -output_data 1

        2>> $temp_stderr)

        &&

        (mv output/searchgui_out.zip searchgui_out.zip 2>> $temp_stderr)

        &&

        exit_code_for_galaxy=\$?;
        cat $temp_stderr 2>&1;
        (exit \$exit_code_for_galaxy)
]]>
    </command>
    <inputs>

        <param format="fasta" name="input_database" type="data" label="Protein Database"
            help="Select FASTA database from history"/>

        <param name="create_decoy" type="boolean" truevalue="True" falsevalue="False" checked="true"
            label="Create a concatenated target/decoy database before running PeptideShaker"
            help="Selecting this option will help PeptideShaker calculate FDR values" />

        <param name="peak_lists" format="mgf" type="data" multiple="true" label="Input Peak Lists (mgf)"
            help="Select appropriate MGF dataset(s) from history" />

	    <!-- Search Engine Selection -->
        <param name="engines" type="select" display="checkboxes" multiple="True" label="DB-Search Engines">
            <option value="X!Tandem" selected="True">X!Tandem</option>
            <option value="MyriMatch">MyriMatch</option>
            <!--<option value="MS_Amanda">MS_Amanda</option> -->
            <option value="MSGF" selected="True">MS-GF+</option>
            <option value="OMSSA" selected="True">OMSSA</option>
            <option value="Comet">Comet</option>
            <option value="Tide">Tide</option>
            <validator type="no_options" message="Please select at least one output file" />
        </param>



		<!-- General Parameters -->
        <expand macro="general_options"/>

		<!-- Optional Advanced SearchGUI Parameters -->
        <conditional name="searchgui_advanced">
            <param name="searchgui_advanced_selector" type="select" label="SearchGUI Options">
                <option value="basic" selected="True">Default</option>
                <option value="advanced">Advanced</option>
            </param>
            <when value="basic" />
            <when value="advanced">
		    <param name="correct_titles" type="select" label="How should PeptideShaker deal with duplicate spectra?"
		        help="Unless you suspect some input files to be genuine duplicates then rename spectra is the safest option">
		        <option value="0">no correction</option>
		        <option value="1" selected="True">rename spectra</option>
		        <option value="2">delete spectra</option>
		    </param>

		    <param name="missing_titles" type="boolean" checked="false" truevalue="-missing_titles 1" falsevalue="-missing_titles 0"
		        label="Add missing spectrum titles" help="(-missing_titles)"/>

		    <param name="mgf_splitting" type="integer" value="1000" label="The maximum mgf file size in MB before splitting the mgf"
		        help="Choose a smaller value if you are running on a machine with limited memory"/>

		    <param name="mgf_spectrum_count" type="integer" value="25000" label="The maximum number of spectra per mgf file when splitting"
		        help="Choose a smaller value if you are running on a machine with limited memory"/>
        </when>
        </conditional>

     
    	<!-- X!TANDEM ADVANCED PARAMETERS -->
        <conditional name="xtandem">
            <param name="xtandem_advanced" type="select" label="X!Tandem Options">
                <option value="yes">Advanced</option>
                <option value="no" selected="True">Default</option>
            </param>
            <when value="no" />
            <when value="yes">
            	<param name="xtandem_npeaks" type="integer" value="50" 
                    label="X!Tandem: Total Peaks" help="Maximum number of peaks to be used from a spectrum"/>
                <param name="xtandem_min_peaks" type="integer" value="15" 
                    label="X!Tandem: Min Peaks" help="Minimum number of peaks required for a spectrum to be considered"/>
                <param name="xtandem_min_frag_mz" type="integer" value="200" 
                    label="X!Tandem: Min Frag m/z" help="Fragment mass peaks with m/z less than this value will be discarded"/>
                <param name="xtandem_min_prec_mass" type="integer" value="200" 
                    label="X!Tandem: Min Precursor Mass" help="Minimum mass of 1+ mass of parent ion to be considered"/>
                <param name="xtandem_noise_suppr" type="boolean" checked="true" truevalue="1" falsevalue="0"
                    label="X!Tandem: Noise Suppression" help="Use noise suppression"/>
				<param name="xtandem_dynamic_range" help="Sets the dynamic range for scoring spectra"
					label="X!Tandem: Dynamic Range" value="100" type="integer" />
				<param name="xtandem_quick_acetyl" help="Protein N-terminal modification detection"
					label="X!Tandem: Quick Acetyl" type="boolean" truevalue="1" falsevalue="0" checked="true" />
				<param name="xtandem_quick_pyro" help="Peptide N-terminus cyclization detection"
					label="X!Tandem: Quick Pyrolidone" type="boolean" truevalue="1" falsevalue="0" checked="true" /> 
				<param name="xtandem_stp_bias" help="Interpretation of peptide phosphorylation models"
					label="X!Tandem: Protein stP Bias" type="boolean" truevalue="1" falsevalue="0" checked="false" /> 
				<param name="xtandem_evalue" help="Highest value for recorded peptides"
					label="X!Tandem: Maximum Valid Expectation Value" type="float" value="100" />
				<param name="xtandem_output_proteins" help="Controls output of protein sequences"
					label="X!Tandem: Output Proteins" type="boolean" truevalue="1" falsevalue="0" checked="false" />
				<param name="xtandem_output_sequences" help="Controls output of sequence information"
					label="X!Tandem: Output Sequences" type="boolean" truevalue="1" falsevalue="0" checked="false" />
				<param name="xtandem_output_spectra" help="Controls output of spectrum information"
					label="X!Tandem: Output Spectra" type="boolean" truevalue="1" falsevalue="0" checked="false" />
				<!-- <param name="xtandem_skyline_path" label="X!Tandem 'spectrum, skyline path'" type="text" help="Path to a spectrum data file for use by skyline." -->
					
                <conditional name="xtandem_refine"><!-- -xtandem_refine -->
                    <param name="xtandem_refine_selector" type="select" label="X!Tandem peptide model refinement">
                        <option value="no" selected="True">Don't refine</option>
                        <option value="yes" >Use refinement</option>
                    </param>
                    <when value="no"/>
                    <when value="yes">
                        <param name="xtandem_refine_unc" type="boolean" truevalue="1" falsevalue="0" checked="true"
                            label="X!Tandem: Unanticipated cleavage, refinement" help="Allow for unanticipated cleavage during refinement"/>
                        <param name="xtandem_refine_semi" type="boolean" truevalue="1" falsevalue="0" checked="false"
                            label="X!Tandem: Cleavage semi, refinement" help="Search for semi-tryptic peptides during refinement"/>
                        <param name="xtandem_refine_p_mut" type="boolean" truevalue="1" falsevalue="0" checked="false"
                            label="X!Tandem: Point mutations, refinement" help="Allow for point mutations during refinement"/>
                        <param name="xtandem_refine_snaps" type="boolean" truevalue="1" falsevalue="0" checked="true"
                            label="X!Tandem: snAPs, refinement" help="Search for known single amino acid polymorphisms during refinement"/>
                        <param name="xtandem_refine_spec_synt" type="boolean" truevalue="1" falsevalue="0" checked="true"
                            label="X!Tandem: Spectrum synthesis, refinement" help="Use spectrum synthesis scoring"/>
                        <param name="xtandem_refine_pot" type="boolean" truevalue="1" falsevalue="0" checked="false"
                            label="X!Tandem: Use potential modifications, refinement" help="Controls the use of refinement modifications in all refinement modules."/>
                        <param name="xtandem_refine_evalue" help="Highest value for recorded peptides during refinement"
							label="X!Tandem: Maximum Valid Expectation Value, refinement" type="float" value="0.01" />
                    </when>
                </conditional>
            </when>
        </conditional>
						
		<!-- OMSSA ADVANCED PARAMETERS -->
        <conditional name="omssa">
            <param name="omssa_advanced" type="select" label="OMSSA Options">
                <option value="yes">Advanced</option>
                <option value="no" selected="True">Default</option>
            </param>
            <when value="no" />
            <when value="yes">
                <param name="hitlist_length" label="OMSSA: Hit List Length" type="integer" value="25" />
                <param name="remove_precursor" label="OMSSA: Remove Precurosr" type="boolean" truevalue="1" falsevalue="0" checked="true"/>
                <param name="scale_precursor" label="OMSSA: Scale Precursor Mass" type="boolean" truevalue="1" falsevalue="0" checked="false"/>
                <param name="estimate_charge" label="OMSSA: Estimate Charge" type="boolean" truevalue="1" falsevalue="0" checked="true" />
                
                <param name="omssa_memory" type="boolean" truevalue="1" falsevalue="0" checked="true"
                	label="OMSSA: Map Sequences in Memory" help="Use memory mapped sequence libraries" />
    	  		<!-- param name="omssa_isotopes" type="integer" value="0" 
    	  			label="OMSSA: Number of Isotopes" help="Number of isotopes to use (integer), 0 implies monoisotopic (default)" / -->
   	    		<param name="omssa_neutron" type="float" value="1446.94" 
   	    			label="OMSSA: Neutron Mass" help="Mass after which OMSSA should consider neutron exact mass" />
    	    	<param name="omssa_low_intensity" type="float" value="0.0" 
    	    		label="OMSSA: Low Intensity Cutoff" help="Low intensity cutoff as a fraction of max peak" />
    	    	<param name="omssa_high_intensity" type="float" value="0.2" 
    	    		label="OMSSA: High Intensity Cutoff" help="High intensity cutoff as a fraction of max peak" />
   	    		<param name="omssa_intensity_incr" type="float" value="0.0005" 
   	    			label="OMSSA: Intensity Increment" help="Intensity increment" />
    	    	<param name="omssa_single_window_wd" type="integer" value="27" 
    	    		label="OMSSA: Single Charge Window Width" help="Single charge window width in Da (integer)" />
    	    	<param name="omssa_double_window_wd" type="integer" value="14" 
    	    		label="OMSSA: Double Charge Window Width" help="OMSSA double charge window width in Da (integer)" />
    	    	<param name="omssa_single_window_pk" type="integer" value="2" 
    	    		label="OMSSA: Single Charge Window Peaks" help="Minimum number of peaks in single charge window (integer)" />
    	    	<param name="omssa_double_window_pk" type="integer" value="2" 
    	    		label="OMSSA: Double Charge Window Peaks" help="Minimum number of peaks in double charge window (integer)" />
    	    	<param name="omssa_min_ann_int_pks" type="integer" value="6" 
    	    		label="OMSSA: Minimum Number of Annotated Peaks of Intense Ones" help="Minimum number of annotated peaks among the most intense ones" />
        		<param name="omssa_min_annotated_peaks" type="integer" value="2" 
        			label="OMSSA: Minimum number of Annotated Peaks" help="Minimum number of annotated peaks" />
   	    		<param name="omssa_min_peaks" type="integer" value="4" 
   	    			label="OMSSA: Minimum Peak Count" help="The minimum number of m/z values a spectrum must have to be searched" />
    	    	<param name="omssa_methionine" type="boolean" truevalue="1" falsevalue="0" checked="true"
    	    		label="OMSSA: Cleave n-term Methionine" help="Allow for N-terminal methionine cleavage" />
    	    	<param name="omssa_max_ladders" type="integer" value="128" 
    	    		label="OMSSA: Maximum Number of m/z Ladders" help="The maximum number of mass ladders to generate per database peptide" />
    	    	<param name="omssa_max_frag_charge" type="integer" value="2" 
    	    		label="OMSSA: Maximum Fragment Charge" help="Maximum fragment charge" />
    	    	<param name="omssa_fraction" type="float" value="0.95" 
    	    		label="OMSSA: Fraction of Peaks to estimate Charge 1" help="fraction of peaks to estimate charge 1" />
    	    	<param name="omssa_plus_one" type="boolean" truevalue="1" falsevalue="0" checked="true" 
    	    		label="OMSSA: Estimate Plus One Charge" help="Allow OMSSA to estimate plus one charge algorithmically"/>
    	    	<param name="omssa_charge" type="select" 
    	    		label="OMSSA: Fragment Charge" help="OMSSA fragment charge option" >
                <option value="0" >Minus</option>
                <option value="1" selected="True">Plus</option>
    	    	</param>
    	    	<param name="omssa_prec_per_spectrum" type="integer" value="1" 
    	    		label="OMSSA: Minimum Number of Precursors per Spectrum" help="Minimum number of precursors per spectrum" />
    	    	<param name="omssa_forward" type="boolean" truevalue="1" falsevalue="0" checked="true" 
    	    		label="OMSSA: Include First Forward Ion (b1) in Search" help="Allow OMSSA to include first forward ion (b1) in search" />
    	    	<param name="omssa_rewind" type="boolean" truevalue="1" falsevalue="0" checked="true"  
    	    		label="OMSSA: Search Rewind" help="Allow search rewind (C-terminal) ions" />
				<param name="omssa_max_frag_series" type="integer" value="100" 
    	    		label="OMSSA: Maximum Fragment per Series" help="Max number of fragments ions ions in each series being searched" />
    	    	<param name="omssa_corr" type="boolean" truevalue="1" falsevalue="0" checked="true" 
    	    		label="OMSSA: Use Correlation Correction" help="Allow the use correlation correction score" />
    	    	<param name="omssa_consecutive_p" type="float" value="0.5" 
    	    		label="OMSSA: Consecutive Ion Probability" help="Probability of consecutive ion (used in correlation correction)" />
    	    	<param name="omssa_it_sequence_evalue" type="float" value="0.0" 
    	    		label="OMSSA: Sequence e-value Cutoff" help="The maximum e-value allowed to consider a sequence in the iterative search(0.0 means all)" />
    	    	<param name="omssa_it_spectrum_evalue" type="float" value="0.01" 
    	    		label="OMSSA: Spectrum e-value Cutoff" help="The maximum e-value allowed to consider a spectrum in the iterative search(0.0 means all)" />
    	    	<param name="omssa_it_replace_evalue" type="float" value="0.01" 
    	    		label="OMSSA: Replace e-value cutoff" help="The maximum e-value allowed to replace a hit in the iterative search(0.0 means all)" />
    	    	<param name="omssa_remove_prec" type="boolean" truevalue="1" falsevalue="0" checked="true" 
    	    		label="OMSSA: Remove Precursor" help="Remove precursors" />
				<param name="omssa_scale_prec" type="boolean" truevalue="1" falsevalue="0" checked="false"  
    	    		label="OMSSA: Scale Precursor Mass" help="scale precursor mass" />
    	    	<param name="omssa_estimate_charge" type="boolean" truevalue="1" falsevalue="0" checked="true"  
    	    		label="OMSSA: Remove Precursor" help="Remove precursors" />
    	    	<param name="omssa_max_evalue" type="float" value="100" 
    	    		label="OMSSA: Maximal evalue Considered" help="The maximum e-value considered" />
    	    	<param name="omssa_remove_prec" type="boolean" truevalue="1" falsevalue="0" checked="true"  
    	    		label="OMSSA: Estimate Precursor Charge" help="Allow estimation of precursor charge" />
    	    	<param name="omssa_it_replace_evalue" type="float" value="100" 
    	    		label="OMSSA: Maximal evalue" help="The maximum OMSSA e-value considered" />
    	    	<param name="omssa_hitlist_length" type="integer" value="0" 
    	    		label="OMSSA: Hitlist Length" help="OMSSA hitlist length, 0 means all" />
        		<param name="omssa_hitlist_charge" type="integer" value="30" 
        			label="OMSSA: Number of Hits per Spectrum per Charge" help="number of hits per spectrum per charge" />
	   		 	<param name="omssa_min_pep_length" type="integer" value="4" 
	   		 		label="OMSSA: Minumum Peptide Length" help="Minimum length of peptides for no-enzyme and semi-tryptic searches" />
	   	 		<param name="omssa_max_pep_length" type="integer" value="40" 
	   	 			label="OMSSA: Maximum Peptide Length" help="Maximum length of peptides for no-enzyme and semi-tryptic searches (0: none)" />
	   	 		<param name="omssa_format" label="OMSSA output format" type="select" >
                	<option value="0" selected="True">OMX</option>
                	<option value="1" >CSV</option>
                </param> 
				
            </when>
        </conditional>

<<<<<<< HEAD
                <conditional name="msgf">
                    <param name="msgf_selector" type="select" label="Run MSGF search">
                        <option value="yes" selected="True">Search with MSGF</option>
                        <option value="no">No MSGF search</option>
                    </param>
                    <when value="no" />
                    <when value="yes">
                        <param name="msgf_min_pep_length" type="integer" value="6"
                            label="Minimum Peptide Length" help="Minimum length for a peptide to be considered"/>
                        <param name="msgf_max_pep_length" type="integer" value="30" 
                            label="Maximum Peptide Length" help="Maximum length for a peptide to be considered"/>
                        <param name="msgf_termini" type="select" format="text" 
                            label="Number of tolerable termini" help="Searches will take much longer if selecting a value other than 2">
                            <option value="0">0 (ie non-specific cleavage)</option>
                            <option value="1">1 (ie semi-tryptic cleavage)</option>
                            <option value="2" selected="true">2 (ie fully-tryptic cleavage)</option>
                        </param>
                        <param name="msgf_num_ptms" label="Max PTMs per peptide" type="integer" value="2"/>
                    </when>
                </conditional>

                <conditional name="myrimatch">
                    <param name="myrimatch_selector" type="select" label="Run MyriMatch search">
                        <option value="yes" selected="True">Search with MyriMatch</option>
                        <option value="no">No MyriMatch search</option>
                    </param>
                    <when value="no" />
                    <when value="yes">
                    </when>
                </conditional>

                <conditional name="comet">
                    <param name="comet_selector" type="select" label="Run Comet search">
                        <option value="yes"  selected="True">Search with Comet</option>
                        <option value="no">No Comet search</option>
                    </param>
                    <when value="no" />
                    <when value="yes">
                    </when>
                </conditional>

                <conditional name="ms_amanda">
                    <param name="ms_amanda_selector" type="select" label="Run MS Amanda search">
                        <option value="yes">Search with MS Amanda</option>
                        <option value="no" selected="True">No MS Amanda search</option>
                    </param>
                    <when value="no" />
                    <when value="yes">
                    </when>
                </conditional>

                <conditional name="tide">
                    <param name="tide_selector" type="select" label="Run Tide search">
                        <option value="yes">Search with Tide</option>
                        <option value="no" selected="True">No Comet search</option>
                    </param>
                    <when value="no" />
                    <when value="yes">
                    </when>
                </conditional>

=======
		<!-- MS-GF+ ADVANCED PARAMETERS -->
        <conditional name="msgf">
            <param name="msgf_advanced" type="select" label="MSGF Options">
                <option value="yes">Advanced</option>
                <option value="no" selected="True">Default</option>
            </param>
            <when value="no" />
            <when value="yes">
                <param name="msgf_decoy" type="boolean" truevalue="1" falsevalue="0" checked="false"
                    label="MSGF: Search Decoys" help="If yes then a decoy database will be generated and searched. Assumed input database contains no decoys"/>
                <param name="msgf_min_pep_length" type="integer" value="6"
                    label="MSGF: Minimum Peptide Length" help="Minimum length for a peptide to be considered"/>
                <param name="msgf_max_pep_length" type="integer" value="30" 
                    label="MSGF: Maximum Peptide Length" help="Maximum length for a peptide to be considered"/>
                <param name="msgf_termini" type="select" format="text" 
                    label="MSGF: Number of tolerable termini" help="Searches will take much longer if selecting a value other than 2">
                    <option value="0">0 (ie non-specific cleavage)</option>
                    <option value="1">1 (ie semi-tryptic cleavage)</option>
                    <option value="2" selected="true">2 (ie fully-tryptic cleavage)</option>
                </param>
                <param name="msgf_num_ptms" label="MSGF: Max PTMs per peptide" type="integer" value="2"/>
                
			    <param name="msgf_instrument" label="MSGF: Instrument type" type="select" help="Identifier of the instrument to generate MS/MS spectra (used to determine the scoring model)">
			                	<option value="0" selected="True">Low-res LCQ/LTQ</option>
			                	<option value="1" >High-res LTQ</option>
			                	<option value="2" >TOF</option>
			                	<option value="3" >Q-Exactive</option>
			    </param>
			    <param name="msgf_fragmentation" label="MSGF: Fragmentation type" type="select" help="Fragmentation method identifier (used to determine the scoring model)">
			                	<option value="0" selected="True">As written in the spectrum or CID if no info</option>
			                	<option value="1" >CID</option>
			                	<option value="2" >ETD</option>
			                	<option value="3" >HCD</option>
			    </param>
			    <param name="msgf_protocol" label="MSGF: Protocol type" type="select" help="Protocol identifier. Protocols are used to enable scoring parameters for enriched and/or labeled samples">
			                	<option value="0" selected="True">Automatic</option>
			                	<option value="1" >Phosphorylation</option>
			                	<option value="2" >iTRAQ</option>
			                	<option value="3" >iTRAQPhospho</option>
			                	<option value="4" >TMT</option>
			                	<option value="5" >Standard</option>
			    </param>
			    <param name="msgf_num_matches" label="MSGF: Maximum Number of Spectrum Matches" type="integer" value="1" help="Number of peptide matches per spectrum to report" />
			    <param name="msgf_additional" label="MS-GF+ additional features" type="select" help="Additional features to export">
			             		<option value="0" selected="True">output basic scores only</option>
			                	<option value="1" >output additional features</option>
			    </param>
			    <param name="msgf_isotope_low" label="MSGF: Lower Isotope Error Range" type="integer" value="0" help="Lower isotope error range" />
			    <param name="msgf_isotope_high" label="MSGF: Upper Isotope Error Range" type="integer" value="1" help="Upper isotope errror range" /> 
            </when>
        </conditional>

<!--  		MS-AMANDA ADVANCED PARAMETERS 
        <conditional name="ms_amanda">
            <param name="ms_amanda_advanced" type="select" label="MS Amanda Options">
                <option value="yes" selected="True">Advanced</option>
                <option value="no">Default</option>
            </param>
            <when value="no" />
            <when value="yes">
            	<param name="ms_amanda_decoy"  type="boolean" truevalue="1" falsevalue="0" checked="false" 
            		label="MS Amanda: Generate Decoys" help="generate decoys" />
				<param name="ms_amanda_max_evalue" type="float" value="100" 
					label="MS Amanda: Maximal Evalue" help="MS Amanda maximal evalue considered" />
				<param name="ms_amanda_instrument" label="MS Amanda: instrument" type="float" value="100" help="MS Amanda instrument id option. Available enzymes are listed in the GUI. (Note: case sensitive.)." />
				<param name="ms_amanda_max_rank" type="integer" value="5" 
					label="MS Amanda: Maximum Rank" help="MS Amanda maximum rank" />
				<param name="ms_amanda_mono" type="boolean" truevalue="1" falsevalue="0" checked="true"
					label="MS Amanda: Use Monoisotopic Mass Values" help="MS Amanda use monoisotopic mass values" />
            </when>
        </conditional>
		
-->
		<!-- TIDE ADVANCED PARAMETERS -->
        <conditional name="tide">
            <param name="tide_advanced" type="select" label="TIDE Options">
                <option value="yes">Advanced</option>
                <option value="no" selected="True">Default</option>
            </param>
            <when value="no" />
            <when value="yes">
                <param name="tide_num_ptms" type="integer" value="100"
                    label="TIDE: Maximum Number of PTMs" help="Set the maximum number of PTMs on peptide to be considered"/>
                <param name="tide_num_ptms_per_type" type="integer" value="2"
                    label="TIDE: Maximum Number of PTMs of each Type" help="Set the maximum number of PTMs of each type to be considered"/>
                <param name="tide_min_pep_length" type="integer" value="6"
                    label="TIDE: Minimum Peptide Length" help="Set the minimum length of peptide to be considered"/>
                <param name="tide_max_pep_length" type="integer" value="30"
                    label="TIDE: Maximum Peptide Length" help="Set the maximum length of peptide to be considered"/>
                <param name="tide_min_prec_mass" type="float" value="200.0"
                    label="TIDE: Minimum Precursor Mass" help="Set the minimum precursor mass to be considered"/>
                <param name="tide_max_prec_mass" type="float" value="7200.0"
                    label="TIDE: Maximum Precursor Mass" help="Set the maximum precursor mass to be considered"/>
  	<param name="tide_decoy_format" label="TIDE: Decoy Format" type="select" help="Select the format for generating the decoy sequences">
			                	<option value="none" selected="True">none</option>
			                	<option value="shuffle" >shuffle</option>
			                	<option value="peptide-revers" >peptide-reverse</option>
			                	<option value="protein-reverse" >protein-reverse</option>
	</param>
  	<param name="tide_keep_terminals" label="TIDE: Keep Terminals" type="select" help="Select to keep the terminal amino acids when creating decoys">
			                	<option value="N" >N</option>
			                	<option value="C" >C</option>
			                	<option value="NC" selected="True">NC</option>
			                	<option value="non" >none</option>
	</param>
                <param name="tide_decoy_seed" type="integer" value="1"
                    label="TIDE: Decoy Seed" help="Set the decoy seed"/>
                <param name="tide_output_folder" type="text" value="crux-output"
                    label="TIDE: Output Folder" help="Set the results output folder (relative to the Tide working folder)"/>
                <param name="tide_print_peptides" type="boolean" truevalue="1" falsevalue="0" checked="false"
                    label="TIDE: Print Peptides" help="If true, the peptides will be printed in the output"/>
  	<param name="tide_verbosity" label="TIDE: Progress Display Verbosity" type="select" help="Select the display verbosity level to report the search progress">
			                	<option value="0" >0</option>
			                	<option value="10" >10</option>
			                	<option value="20" >20</option>
			                	<option value="30" selected="True">30</option>
			                	<option value="40" >40</option>
			                	<option value="50" >50</option>
			                	<option value="60" >60</option>
	</param>

                <param name="tide_monoisotopic" type="boolean" truevalue="1" falsevalue="0" checked="true"
                    label="TIDE: Monoisotopic" help="If true, the precursor mass is monoisotopic"/>
                <param name="tide_clip_n_term" type="boolean" truevalue="1" falsevalue="0" checked="false"
                    label="TIDE: Clip Nterm Methionine" help="If true, the Nterm Methionine will be clipped"/>
  	<param name="tide_digestion_type" label="TIDE: Digestion Type" type="select" help="Either both ends (full-digest) or at least one end (partial-digest) of a peptide must conform to enzyme specificity rules">
			                	<option value="full-digest" selected="True">full-digest</option>
			                	<option value="partial-digest" >partial-digest</option>
	</param>
                <param name="tide_compute_sp" type="boolean" truevalue="1" falsevalue="0" checked="false"
                    label="TIDE: Compute SP" help="If true, the SP-score is calculated"/>
                <param name="tide_max_psms" type="integer" value="10"
                    label="TIDE: Maximum Number of PSMs" help="Set the maximum number of PSMs to be considered"/>
                <param name="tide_compute_p" type="boolean" truevalue="1" falsevalue="0" checked="false"
                    label="TIDE: Compute Exact P-value" help="If true, the exact p-values are calculated"/>
                <param name="tide_min_spectrum_mz" type="float" value="0.0"
                    label="TIDE: Minimum Spectrum m/z" help="Set the minimum spectrum m/z value for a spectrum to be considered"/>
                <param name="tide_max_spectrum_mz" type="float" value="100000.0"
                    label="TIDE: Maximum Spectrum m/z" help="Set the maximum spectrum m/z value for a spectrum to be considered"/>
                <param name="tide_min_spectrum_peaks" type="integer" value="20"
                    label="TIDE: Minimum Spectrum Peaks" help="Set the minimum amount of peaks in a spectrum for it to be considered"/>
  	<param name="tide_spectrum_charges" label="TIDE: Spectrum Charges" type="select" help="Select what precursor charges should be taken into account for matching">
			                	<option value="1" >1</option>
			                	<option value="2" >2</option>
			                	<option value="3" >3</option>
			                	<option value="all" selected="True">all</option>
	</param>
                <param name="tide_remove_prec" type="boolean" truevalue="1" falsevalue="0" checked="false"
                    label="TIDE: Remove Precursor" help="If true, the peak that corresponds to the precursor mass is excluded"/>
                <param name="tide_remove_prec_tol" type="float" value="1.5"
                    label="TIDE: Remove Precursor Tolerance" help="Choose the threshold for precursor mass searching (for precursor peak removal)"/>
                <param name="tide_progress_indicator" type="integer" value="1000"
                    label="TIDE: Progress Indicator" help="Choose the progress indicator frequency  (in number of fragmentation spectra processed)"/>
                <param name="tide_use_flanking" type="boolean" truevalue="1" falsevalue="0" checked="false"
                    label="TIDE: Use Flanking" help="Includes two flanking peaks on either side of each b- and y-ion to compute the XCorr"/>
                <param name="tide_use_neutral_losses" type="boolean" truevalue="1" falsevalue="0" checked="false"
                    label="TIDE: Neutral Losses" help="Includes fragment peaks with neutral losses to perform the matching"/>
                <param name="tide_mz_bin_width" type="float" value="0.02"
                    label="TIDE: mz Bin Width" help="Choose bin size to analyze the fragmentation spectrum"/>
                <param name="tide_mz_bin_offset" type="float" value="0.0"
                    label="TIDE: mz Bin Offset" help="Choose bin offset to analyze the fragmentation spectrum"/>
                <param name="tide_concat" type="boolean" truevalue="1" falsevalue="0" checked="false"
                    label="TIDE: Concat Target and Decoy" help="If true, the target results are concatenated with the decoy results"/>
                <param name="tide_export_text" type="boolean" truevalue="1" falsevalue="0" checked="true"
                    label="TIDE: Export Text" help="If true, a text-formatted output file is exported"/>
                <param name="tide_export_sqt" type="boolean" truevalue="1" falsevalue="0" checked="false"
                    label="TIDE: Export SQT" help="If true, a sqt-formatted output file is exported"/>
                <param name="tide_export_pepxml" type="boolean" truevalue="1" falsevalue="0" checked="false"
                    label="TIDE: Export Pepxml" help="If true, a pepxml output file is exported"/>
                <param name="tide_export_mzid" type="boolean" truevalue="1" falsevalue="0" checked="false"
                    label="TIDE: Export Mzid" help="If true, a mzid output file is exported"/>
                <param name="tide_export_pin" type="boolean" truevalue="1" falsevalue="0" checked="false"
                    label="TIDE: Export Percolator Input File" help="If true, a percolator input file is exported"/>
                <param name="tide_remove_temp" type="boolean" truevalue="1" falsevalue="0" checked="true"
                    label="TIDE: Remove Temp Folders" help="If true, the temp folders are removed when the search is done"/>
            </when>
        </conditional>

		<!-- MyriMatch ADVANCED PARAMETERS -->
        <conditional name="myrimatch">
            <param name="myrimatch_advanced" type="select" label="MyriMatch Options">
                <option value="yes">Advanced</option>
                <option value="no" selected="True">Default</option>
            </param>
            <when value="no" />
            <when value="yes">
            	<param name="myrimatch_min_pep_length"  type="integer" value="6"
            		label="MyriMatch: Minimum Peptide Length" help="Minimum length for a peptide to be considered" />
            	<param name="myrimatch_max_pep_length"  type="integer" value="30"
            		label="MyriMatch: Maximum Peptide Length" help="Maximum length for a peptide to be considered" />
            	<param name="myrimatch_min_prec_mass"  type="float" value="0.0"
            		label="MyriMatch: Minimum Peptide Mass" help="Minimum 1+ mass of parent ion to be considered" />
            	<param name="myrimatch_max_prec_mass"  type="float" value="10000.0"
            		label="MyriMatch: Maximum Peptide Mass" help="Maximum 1+ mass of parent ion to be considered" />
            	<param name="myrimatch_isotope_low"  type="integer" value="-1"
            		label="MyriMatch: Lower Isotope Error Range" help="Lower isotope error ragne" />
            	<param name="myrimatch_isotope_high"  type="integer" value="2"
            		label="MyriMatch: Upper Isotope Error Range" help="Upper isotope error range" />
            	<param name="myrimatch_num_matches"  type="integer" value="10"
            		label="MyriMatch: Maximum Number of Spectrum Matches" help="Set the value for the maximum number of spectrum matches" />
            	<param name="myrimatch_num_ptms"  type="integer" value="2"
            		label="MyriMatch: Number of PTMs" help="Set the number of PTMS allowed per peptide" />
			    <param name="myrimatch_fragmentation" label="MyriMatch: Fragmentation Method" type="select" help="Choose the fragmentation method used (CID: b,y) or (ETD: c, z*)">
			                	<option value="CID" selected="True">CID</option>
			                	<option value="ETD" >ETD</option>
			    </param>
			    <param name="myrimatch_termini" label="MyriMatch: Number of Enzymatic Termini" type="select" help="Select the number of enzymatic termini">
			                	<option value="0">non-tryptic</option>
			                	<option value="1" >semi-tryptic</option>
			                	<option value="2"  selected="True" >fully-tryptic</option>
			    </param>					    
            	<param name="myrimatch_plus_three"  type="boolean" truevalue="1" falsevalue="0" checked="true" 
            		label="MyriMatch: Smart Plus Three Option" help="Defines what algorithms are used to generate a set of theoretical fragment ions" />
            	<param name="myrimatch_xcorr"  type="boolean" truevalue="1" falsevalue="0" checked="false" 
            		label="MyriMatch: Xcorr Option" help="a Sequest-like cross correlation score can be calculated for the top ranking hits" />                		
            	<param name="myrimatch_tic_cutoff"  type="float" value="0.98"
            		label="MyriMatch: TIC cutoff percentage" help="Cumulative ion current of picked peaks divided by TIC >= this value for peaks to be retained" />
            	<param name="myrimatch_intensity_classes"  type="integer" value="3"
            		label="MyriMatch: Number of Intensity Classes" help="Experimental spectra have their peaks stratified into this number of intensity classed" />
            	<param name="myrimatch_class_multiplier"  type="integer" value="2"
            		label="MyriMatch: Class Multiplier" help="Has to do with previous option, this parameter controls the size of each class relative to the class above" />
            	<param name="myrimatch_num_batches"  type="integer" value="50"
            		label="MyriMatch: Number of Batches" help="The number of batches per node to strive for when usinge the MPI-based parallelization features" />
            	<param name="myrimatch_max_peak"  type="integer" value="100"
            		label="MyriMatch: Maximum Peak Count" help="Maximum number of peaks to be used from a spectrum" />
            </when>
        </conditional>
		
		<!-- Comet ADVANCED PARAMETERS -->
        <conditional name="comet">
            <param name="comet_advanced" type="select" label="Comet Options">
                <option value="yes">Advanced</option>
                <option value="no" selected="True">Default</option>
            </param>
            <when value="no" />
            <when value="yes">
            	<!-- Spectrum Related parameters -->
            	<conditional name="comet_spectrum">
                    <param name="comet_spectrum_selector" type="select" label="Comet: Spectrum Related">
                        <option value="yes">Set Spectrum Parameters</option>
                        <option value="no" selected="True">Keep Default Spectrum Parameters</option>
                    </param>
                    <when value="no" />
                    <when value="yes">
                    	<param name="comet_min_peaks"  type="integer" value="10"
                    		label="Comet: Minimum Number of Peaks per Spectrum" help="The minimum number of peaks per spectrum" />
                    	<param name="comet_min_peak_int"  type="float" value="0.0"
                    		label="Comet: Minimum Peaks Intensity" help="The minimum intensity for input peaks to be considered" />
                    	<param name="comet_remove_prec" label="Comet: Remove Precursor" type="select" help="Select for precursor m/z signal removal">
					                	<option value="0"  selected="True" >off</option>
					                	<option value="1">on</option>
					                	<option value="2">as expected for ETD/ECD spectra</option>
					    </param>
					    <when value="0" />
                    	<when value="1">
	                    	<param name="comet_remove_prec_tol"  type="float" value="1.5"
	                    		label="Comet: Remove Precursor Tolerance" />	
	                    </when>
	                    <when value="2">
	                    	<param name="comet_remove_prec_tol"  type="float" value="1.5"
	                    		label="Comet: Remove Precursor Tolerance" />	
	                    </when>
                    	<param name="comet_clear_mz_range_lower"  type="float" value="0.0"
                    		label="Comet: Minimum Peaks Intensity" help="Intended for iTRAQ/TMT type data where one might want to remove the reporter ion signals, lower m/z range" />
                    	<param name="comet_clear_mz_range_upper"  type="float" value="0.0"
                    		label="Comet: Maximum Peaks Intensity" help="Intended for iTRAQ/TMT type data where one might want to remove the reporter ion signals, upper m/z range" />	
					</when>
        		</conditional>
              	<!-- Search Related parameters -->
            	<conditional name="comet_search">
                    <param name="comet_search_selector" type="select" label="Comet: Search Related">
                        <option value="yes">Set Search Parameters</option>
                        <option value="no" selected="True">Keep Default Search Parameters</option>
                    </param>
                    <when value="no" />
                    <when value="yes">
                    	<param name="comet_enzyme_type" label="Comet: Enzyme Type" type="select" help="Specifies the number of enzyme termini a peptide must have">
					                	<option value="1">semi-specific</option>
					                	<option value="2" selected="True">full-enzyme</option>
					                	<option value="8">unspecific N-term</option>
					                	<option value="9">unspecific C-term</option>
					    </param>		                    
					    <param name="comet_isotope_correction" label="Comet: Isotope Correction" type="select" help="Controls whether the peptide_mass_tolerance takes into account possible isotope errors in the precursor mass measurement">
					                	<option value="0" selected="True">off</option>
					                	<option value="1">-1,0,+1,+2,+3</option>
					                	<option value="2">-8,-4,0,+4,+8</option>
					    </param>
                    	<param name="comet_min_prec_mass"  type="float" value="0.0"
                    		label="Comet: Minimum Precursor Mass" help="The minimum precursor mass considered" />
                    	<param name="comet_max_prec_mass"  type="float" value="10000.0"
                    		label="Comet: Maximum Precursor Mass" help="The maximum precursor mass considered" />
                    	<param name="comet_num_matches"  type="integer" value="10"
                    		label="Comet: Maximum Number of Matches" help="The maximum number of peptide matches per spectrum" />
                    	<param name="comet_max_frag_charge"  type="integer" value="3"
                    		label="Comet: Maximum Fragment Charge" help="Sets the maximum fragment charge (fill value between 1 and 5)" />
            			<param name="comet_remove_meth"  type="boolean" truevalue="1" falsevalue="0" checked="false" 
            				label="Comet: Remove Methionine" help="Specifies whether the N-terminal methionine is cleaved prior to matching" />
                    	<param name="comet_batch_size"  type="integer" value="0"
                    		label="Comet: Batch Size" help="0 means load and search all spectra at once, otherwise spectra are loaded and searched in batches of the number specified" />
                    	<param name="comet_num_ptms"  type="integer" value="10"
                    		label="Comet: Maximum Number of PTMs" help="The maximum number of ptms per peptide" />	
					</when>
        		</conditional>
        		<!-- Fragment Ions Related parameters -->
            	<conditional name="comet_fragment_ions">
                    <param name="comet_fragment_ions_selector" type="select" label="Comet: Fragment Ions Related">
                        <option value="yes">Set Fragment Ions Parameters</option>
                        <option value="no" selected="True">Keep Default Fragment Ions Parameters</option>
                    </param>
                    <when value="no" />
                    <when value="yes">
                    	<param name="comet_frag_bin_offset"  type="float" value="0.4"
                    		label="Comet: Fragment Bin Offset" help="Controls how each fragment bin is defined in terms of where each bin starts" />
                    	<param name="comet_sparse_matrix" type="boolean" truevalue="1" falsevalue="0" checked="true" 
                    		label="Comet: Fragment Sparse Matrix" help="Controls whether or not internal sparse matrix data representation is used to lower memory usage" />
                    	<param name="comet_theoretical_fragment_ions"  type="integer" value="0"
                    		label="Comet: Theoretical Fragment Ions" help="Specifies how theoretical fragment ion peaks are represented (0 or 1 values are allowed)" />		                    	
					</when>
        		</conditional>
   			                   		
>>>>>>> 990a3b0d
            </when>
        </conditional>          	
    </inputs>
    <outputs>
        <data name="searchgui_results" format="searchgui_zip" from_work_dir="searchgui_out.zip" label="${tool.name} on ${on_string}" />
    </outputs>
    <tests>
        <test>
            <param name="peak_lists" value="searchgui_tinyspectra1.mgf"/>
            <param name="input_database" value="searchgui_tinydb1.fasta" ftype="fasta"/>
            <param name="precursor_ion_tol" value="100"/>
            <param name="fixed_modifications" value="carbamidomethyl c"/>
            <param name="variable_modifications" value="oxidation of m"/>
            <param name="min_charge" value="1"/>
            <param name="max_charge" value="3"/>
<<<<<<< HEAD
            <param name="advanced_type_selector" value="advanced"/>
            <param name="xtandem_selector" value="yes"/>
            <param name="xtandem_selector.xtandem_refine_selector" value="yes"/>
            <param name="omssa_selector" value="no"/>
            <param name="msgf_selector" value="yes"/>
            <param name="ms_amanda_selector" value="no"/>
            <output name="output" file="tiny_searchgui_result1.zip" ftype="searchgui_zip" compare="sim_size" delta="600" /> 
=======
            <param name="XTANDEM_selector" value="True"/>
            <param name="xtandem.xtandem_advanced" value="yes"/>
            <param name="xtandem_advanced.xtandem_refine_selector" value="yes"/>
            <param name="OMSSA_selector" value="False"/>
            <param name="MSGF_selector" value="True"/>
            <param name="TIDE_selector" value="False"/>
            <param name="MYRIMATCH_selector" value="False"/>
            <param name="COMET_selector" value="False"/>
            <param name="MS_AMANDA_selector" value="False"/>

            <output name="output" file="tiny_searchgui_result1.zip" ftype="searchgui_archive" compare="sim_size" delta="600" /> 
>>>>>>> 990a3b0d
        </test>
    </tests>
    <help>
**What it does**

Runs multiple search engines on any number of MGF peak lists using the SearchGUI.
<<<<<<< HEAD
=======
Default: 	X! Tandem, OMSSA and MS-GF+ are executed.
Optional: 	MyriMatch, MS-Amanda, Comet and Tide can be executed.
>>>>>>> 990a3b0d

By default X! Tandem, OMSSA, MS-GF+, Myrimatch and Comet are run. Optionally, Amanda and Tide engines can also be run.

    </help>
    <expand macro="citations" />
</tool><|MERGE_RESOLUTION|>--- conflicted
+++ resolved
@@ -202,13 +202,6 @@
             #end if
 
 
-<<<<<<< HEAD
-                #if $advanced.msgf.msgf_selector == "yes"
-                    -msgf_min_pep_length ${advanced.msgf.msgf_min_pep_length}
-                    -msgf_max_pep_length ${advanced.msgf.msgf_max_pep_length}
-                    -msgf_termini ${advanced.msgf.msgf_termini}
-                    -msgf_num_ptms ${advanced.msgf.msgf_num_ptms}
-=======
             #if $comet.comet_advanced == "yes"
             
             	#if $comet.comet_spectrum.comet_spectrum_selector == "yes"
@@ -227,7 +220,6 @@
                 	 
                 	-comet_clear_mz_range_lower ${comet.comet_spectrum.comet_clear_mz_range_lower}
                 	-comet_clear_mz_range_upper ${comet.comet_spectrum.comet_clear_mz_range_upper}
->>>>>>> 990a3b0d
                 #end if
                 
                 #if $comet.comet_search.comet_search_selector == "yes"
@@ -293,13 +285,6 @@
                 -myrimatch 0
             #end if
 
-<<<<<<< HEAD
-                #if $advanced.myrimatch.myrimatch_selector == "yes"
-                    -myrimatch 1
-                #else
-                    -myrimatch 0
-                #end if
-=======
 			#if 'MSGF' in $engines_list:
             ##if str($MSGF_selector) == "True"
                 -msgf 1
@@ -313,7 +298,6 @@
             #else
                 -omssa 0
             #end if
->>>>>>> 990a3b0d
 
 			#if 'Comet' in $engines_list:
             ##if str($COMET_selector) == "True"
@@ -322,28 +306,11 @@
                 -comet 0
             #end if
 
-<<<<<<< HEAD
-                #if $advanced.ms_amanda.ms_amanda_selector == "yes"
-                    -ms_amanda 1
-                #else
-                    -ms_amanda 0
-                #end if
-
-                #if $advanced.tide.tide_selector == "yes"
-                    -tide 1
-                #else
-                    -tide 0
-                #end if
-
-            #else
-                -ms_amanda 0 -tide 0
-=======
 			#if 'Tide' in $engines_list:
             ##if str($TIDE_selector) == "True"
                 -tide 1
             #else
                 -tide 0
->>>>>>> 990a3b0d
             #end if
 
 			-ms_amanda 0
@@ -585,69 +552,6 @@
             </when>
         </conditional>
 
-<<<<<<< HEAD
-                <conditional name="msgf">
-                    <param name="msgf_selector" type="select" label="Run MSGF search">
-                        <option value="yes" selected="True">Search with MSGF</option>
-                        <option value="no">No MSGF search</option>
-                    </param>
-                    <when value="no" />
-                    <when value="yes">
-                        <param name="msgf_min_pep_length" type="integer" value="6"
-                            label="Minimum Peptide Length" help="Minimum length for a peptide to be considered"/>
-                        <param name="msgf_max_pep_length" type="integer" value="30" 
-                            label="Maximum Peptide Length" help="Maximum length for a peptide to be considered"/>
-                        <param name="msgf_termini" type="select" format="text" 
-                            label="Number of tolerable termini" help="Searches will take much longer if selecting a value other than 2">
-                            <option value="0">0 (ie non-specific cleavage)</option>
-                            <option value="1">1 (ie semi-tryptic cleavage)</option>
-                            <option value="2" selected="true">2 (ie fully-tryptic cleavage)</option>
-                        </param>
-                        <param name="msgf_num_ptms" label="Max PTMs per peptide" type="integer" value="2"/>
-                    </when>
-                </conditional>
-
-                <conditional name="myrimatch">
-                    <param name="myrimatch_selector" type="select" label="Run MyriMatch search">
-                        <option value="yes" selected="True">Search with MyriMatch</option>
-                        <option value="no">No MyriMatch search</option>
-                    </param>
-                    <when value="no" />
-                    <when value="yes">
-                    </when>
-                </conditional>
-
-                <conditional name="comet">
-                    <param name="comet_selector" type="select" label="Run Comet search">
-                        <option value="yes"  selected="True">Search with Comet</option>
-                        <option value="no">No Comet search</option>
-                    </param>
-                    <when value="no" />
-                    <when value="yes">
-                    </when>
-                </conditional>
-
-                <conditional name="ms_amanda">
-                    <param name="ms_amanda_selector" type="select" label="Run MS Amanda search">
-                        <option value="yes">Search with MS Amanda</option>
-                        <option value="no" selected="True">No MS Amanda search</option>
-                    </param>
-                    <when value="no" />
-                    <when value="yes">
-                    </when>
-                </conditional>
-
-                <conditional name="tide">
-                    <param name="tide_selector" type="select" label="Run Tide search">
-                        <option value="yes">Search with Tide</option>
-                        <option value="no" selected="True">No Comet search</option>
-                    </param>
-                    <when value="no" />
-                    <when value="yes">
-                    </when>
-                </conditional>
-
-=======
 		<!-- MS-GF+ ADVANCED PARAMETERS -->
         <conditional name="msgf">
             <param name="msgf_advanced" type="select" label="MSGF Options">
@@ -968,12 +872,11 @@
 					</when>
         		</conditional>
    			                   		
->>>>>>> 990a3b0d
             </when>
         </conditional>          	
     </inputs>
     <outputs>
-        <data name="searchgui_results" format="searchgui_zip" from_work_dir="searchgui_out.zip" label="${tool.name} on ${on_string}" />
+        <data name="searchgui_results" format="searchgui_archive" from_work_dir="searchgui_out.zip" label="${tool.name} on ${on_string}" />
     </outputs>
     <tests>
         <test>
@@ -984,15 +887,6 @@
             <param name="variable_modifications" value="oxidation of m"/>
             <param name="min_charge" value="1"/>
             <param name="max_charge" value="3"/>
-<<<<<<< HEAD
-            <param name="advanced_type_selector" value="advanced"/>
-            <param name="xtandem_selector" value="yes"/>
-            <param name="xtandem_selector.xtandem_refine_selector" value="yes"/>
-            <param name="omssa_selector" value="no"/>
-            <param name="msgf_selector" value="yes"/>
-            <param name="ms_amanda_selector" value="no"/>
-            <output name="output" file="tiny_searchgui_result1.zip" ftype="searchgui_zip" compare="sim_size" delta="600" /> 
-=======
             <param name="XTANDEM_selector" value="True"/>
             <param name="xtandem.xtandem_advanced" value="yes"/>
             <param name="xtandem_advanced.xtandem_refine_selector" value="yes"/>
@@ -1004,20 +898,15 @@
             <param name="MS_AMANDA_selector" value="False"/>
 
             <output name="output" file="tiny_searchgui_result1.zip" ftype="searchgui_archive" compare="sim_size" delta="600" /> 
->>>>>>> 990a3b0d
         </test>
     </tests>
     <help>
 **What it does**
 
 Runs multiple search engines on any number of MGF peak lists using the SearchGUI.
-<<<<<<< HEAD
-=======
 Default: 	X! Tandem, OMSSA and MS-GF+ are executed.
 Optional: 	MyriMatch, MS-Amanda, Comet and Tide can be executed.
->>>>>>> 990a3b0d
-
-By default X! Tandem, OMSSA, MS-GF+, Myrimatch and Comet are run. Optionally, Amanda and Tide engines can also be run.
+
 
     </help>
     <expand macro="citations" />
